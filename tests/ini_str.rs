--- conflicted
+++ resolved
@@ -2,15 +2,9 @@
   bytes::complete::{is_a, tag, take_till, take_while},
   character::complete::{alphanumeric1 as alphanumeric, char, space0 as space},
   combinator::opt,
-<<<<<<< HEAD
   multi::many,
-  sequence::{delimited, pair, terminated, tuple},
-  IResult,
-=======
-  multi::many0,
   sequence::{delimited, pair, terminated},
   IResult, Parser,
->>>>>>> c3e945a8
 };
 
 use std::collections::HashMap;
