# List of macros parsers and combinators

**Note**: this list is meant to provide a nicer way to find a nom macros than reading through the
documentation on docs.rs, since rustdoc puts all the macros at the top level. Function combinators
are organized in module so they are a bit easier to find.

## Basic elements

Those are used to recognize the lowest level elements of your grammar, like, "here is a dot", or "here is an big endian integer".

| combinator | usage | input | output | comment |
|---|---|---|---|---|
| [char](https://docs.rs/nom/latest/nom/macro.char.html) | `char!('a')` |  `"abc"` | `Ok(("bc", 'a'))` |Matches one character (works with non ASCII chars too) | 
| [is_a](https://docs.rs/nom/latest/nom/macro.is_a.html) | ` is_a!("ab")` |  `"ababc"` | `Ok(("c", "abab"))` |Matches a sequence of any of the characters passed as arguments|
| [is_not](https://docs.rs/nom/latest/nom/macro.is_not.html) | `is_not!("cd")` |  `"ababc"` | `Ok(("c", "abab"))` |Matches a sequence of none of the characters passed as arguments|
| [one_of](https://docs.rs/nom/latest/nom/macro.one_of.html) | `one_of!("abc")` |  `"abc"` | `Ok(("bc", 'a'))` |Matches one of the provided characters (works with non ASCII characters too)|
| [none_of](https://docs.rs/nom/latest/nom/macro.none_of.html) | `none_of!("abc")` |  `"xyab"` | `Ok(("yab", 'x'))` |Matches anything but the provided characters|
| [tag](https://docs.rs/nom/latest/nom/macro.tag.html) | `tag!("hello")` |  `"hello world"` | `Ok((" world", "hello"))` |Recognizes a specific suite of characters or bytes|
| [tag_no_case](https://docs.rs/nom/latest/nom/macro.tag_no_case.html) | `tag_no_case!("hello")` |  `"HeLLo World"` | `Ok((" World", "HeLLo"))` |Case insensitive comparison. Note that case insensitive comparison is not well defined for unicode, and that you might have bad surprises|
| [take](https://docs.rs/nom/latest/nom/macro.take.html) | `take!(4)` |  `"hello"` | `Ok(("o", "hell"))` |Takes a specific number of bytes or characters|
| [take_while](https://docs.rs/nom/latest/nom/macro.take_while.html) | `take_while!(is_alphabetic)` |  `"abc123"` | `Ok(("123", "abc"))` |Returns the longest list of bytes for which the provided function returns true. `take_while1` does the same, but must return at least one character|
| [take_till](https://docs.rs/nom/latest/nom/macro.take_till.html) | `take_till!(is_alphabetic)` |  `"123abc"` | `Ok(("abc", "123"))` |Returns the longest list of bytes or characters until the provided function returns true. `take_till1` does the same, but must return at least one character. This is the reverse behaviour from `take_while`: `take_till!(f)` is equivalent to `take_while!(\|c\| !f(c))`|
| [take_until](https://docs.rs/nom/latest/nom/macro.take_until.html) | `take_until!("world")` |  `"Hello world"` | `Ok(("world", "Hello "))` |Returns the longest list of bytes or characters until the provided tag is found. `take_until1` does the same, but must return at least one character|

## Choice combinators

| combinator | usage | input | output | comment |
|---|---|---|---|---|
| [alt](https://docs.rs/nom/latest/nom/macro.alt.html) | `alt!(tag!("ab") \| tag!("cd"))` |  `"cdef"` | `Ok(("ef", "cd"))` |Try a list of parsers and return the result of the first successful one|
| [switch](https://docs.rs/nom/latest/nom/macro.switch.html) | `switch!(take!(2), "ab" => tag!("XYZ") \| "cd" => tag!("123"))` | `"cd1234"` | `Ok(("4", "123"))` |Choose the next parser depending on the result of the first one, if successful, and returns the result of the second parser|
| [permutation](https://docs.rs/nom/latest/nom/macro.permutation.html) | `permutation!(tag!("ab"), tag!("cd"), tag!("12"))` | `"cd12abc"` | `Ok(("c", ("ab", "cd", "12"))` |Succeeds when all its child parser have succeeded, whatever the order|

## Sequence combinators

| combinator | usage | input | output | comment |
|---|---|---|---|---|
| [delimited](https://docs.rs/nom/latest/nom/macro.delimited.html) | `delimited!(char!('('), take!(2), char!(')'))` | `"(ab)cd"` | `Ok(("cd", "ab"))` ||
| [preceded](https://docs.rs/nom/latest/nom/macro.preceded.html) | `preceded!(tag!("ab"), tag!("XY"))` | `"abXYZ"` | `Ok(("Z", "XY"))` ||
| [terminated](https://docs.rs/nom/latest/nom/macro.terminated.html) | `terminated!(tag!("ab"), tag!("XY"))` | `"abXYZ"` | `Ok(("Z", "ab"))` ||
| [pair](https://docs.rs/nom/latest/nom/macro.pair.html) | `pair!(tag!("ab"), tag!("XY"))` | `"abXYZ"` | `Ok(("Z", ("ab", "XY")))` ||
| [separated_pair](https://docs.rs/nom/latest/nom/macro.separated_pair.html) | `separated_pair!(tag!("hello"), char!(','), tag!("world"))` | `"hello,world!"` | `Ok(("!", ("hello", "world")))` ||
| [tuple](https://docs.rs/nom/latest/nom/macro.tuple.html) | `tuple!(tag!("ab"), tag!("XY"), take!(1))` | `"abXYZ!"` | `Ok(("!", ("ab", "XY", "Z")))` |Chains parsers and assemble the sub results in a tuple. You can use as many child parsers as you can put elements in a tuple|
| [do_parse](https://docs.rs/nom/latest/nom/macro.do_parse.html) | `do_parse!(tag: take!(2) >> length: be_u8 >> data: take!(length) >> (Buffer { tag: tag, data: data}) )` | `&[0, 0, 3, 1, 2, 3][..]` | `Buffer { tag: &[0, 0][..], data: &[1, 2, 3][..] }` |`do_parse` applies sub parsers in a sequence. It can store intermediary results and make them available for later parsers|

## Applying a parser multiple times

| combinator | usage | input | output | comment |
|---|---|---|---|---|
| [count](https://docs.rs/nom/latest/nom/macro.count.html) | `count!(take!(2), 3)` | `"abcdefgh"` | `Ok(("gh", vec!("ab", "cd", "ef")))` |Applies the child parser a specified number of times|
| [many0](https://docs.rs/nom/latest/nom/macro.many0.html) | `many0!(tag!("ab"))` |  `"abababc"` | `Ok(("c", vec!("ab", "ab", "ab")))` |Applies the parser 0 or more times and returns the list of results in a Vec. `many1` does the same operation but must return at least one element|
| [many_m_n](https://docs.rs/nom/latest/nom/macro.many_m_n.html) | `many_m_n!(1, 3, tag!("ab"))` | `"ababc"` | `Ok(("c", vec!("ab", "ab")))` |Applies the parser between m and n times (n included) and returns the list of results in a Vec|
| [many_till](https://docs.rs/nom/latest/nom/macro.many_till.html) | `many_till!(tag!( "ab" ), tag!( "ef" ))` | `"ababefg"` | `Ok(("g", (vec!("ab", "ab"), "ef")))` |Applies the first parser until the second applies. Returns a tuple containing the list of results from the first in a Vec and the result of the second|
| [separated_list](https://docs.rs/nom/latest/nom/macro.separated_list.html) | `separated_list!(tag!(","), tag!("ab"))` | `"ab,ab,ab."` | `Ok((".", vec!("ab", "ab", "ab")))` |`separated_nonempty_list` works like `separated_list` but must returns at least one element|
| [fold_many0](https://docs.rs/nom/latest/nom/macro.fold_many0.html) | `fold_many0!(be_u8, 0, \|acc, item\| acc + item)` | `[1, 2, 3]` | `Ok(([], 6))` |Applies the parser 0 or more times and folds the list of return values. The `fold_many1` version must apply the child parser at least one time|
| [fold_many_m_n](https://docs.rs/nom/latest/nom/macro.fold_many_m_n.html) | `fold_many_m_n!(1, 2, be_u8, 0, \|acc, item\| acc + item)` | `[1, 2, 3]` | `Ok(([3], 3))` |Applies the parser between m and n times (n included) and folds the list of return value|
| [length_count](https://docs.rs/nom/latest/nom/macro.length_count.html) | `length_count!(number, tag!("ab"))` | `"2ababab"` | `Ok(("ab", vec!("ab", "ab")))` |Gets a number from the first parser, then applies the second parser that many times|

## Integers

Parsing integers from binary formats can be done in two ways: With parser functions, or combinators with configurable endianness:

- **configurable endianness:** `i16!`, `i32!`, `i64!`, `u16!`, `u32!`, `u64!` are combinators that take as argument a `nom::Endianness`, like this: `i16!(endianness)`. If the parameter is `nom::Endianness::Big`, parse a big endian `i16` integer, otherwise a little endian `i16` integer.
- **fixed endianness**: The functions are prefixed by `be_` for big endian numbers, and by `le_` for little endian numbers, and the suffix is the type they parse to. As an example, `be_u32` parses a big endian unsigned integer stored in 32 bits.
- `be_f32`, `be_f64`, `le_f32`, `le_f64`: Recognize floating point numbers
- `be_i8`, `be_i16`, `be_i24`, `be_i32`, `be_i64`: Big endian signed integers
- `be_u8`, `be_u16`, `be_u24`, `be_u32`, `be_u64`: Big endian unsigned integers
- `le_i8`, `le_i16`, `le_i24`, `le_i32`, `le_i64`: Little endian signed integers
- `le_u8`, `le_u16`, `le_u24`, `le_u32`, `le_u64`: Little endian unsigned integers

## Streaming related

- `eof!`: Returns its input if it is at the end of input data
- `complete!`: Replaces an `Incomplete` returned by the child parser with an `Error`

## Modifiers

- `cond!`: Conditional combinator. Wraps another parser and calls it if the condition is met
- `flat_map!`: 
- `map!`: Maps a function on the result of a parser
- `map_opt!`: Maps a function returning an `Option` on the output of a parser
- `map_res!`: Maps a function returning a `Result` on the output of a parser
- `not!`: Returns a result only if the embedded parser returns `Error` or `Incomplete`. Does not consume the input
- `opt!`: Make the underlying parser optional
- `opt_res!`: Make the underlying parser optional
- `parse_to!`: Uses the parse method from `std::str::FromStr` to convert the current input to the specified type
- `peek!`: Returns a result without consuming the input
- `recognize!`: If the child parser was successful, return the consumed input as the produced value
- `return_error!`: Prevents backtracking if the child parser fails
- `tap!`: Allows access to the parser's result without affecting it
- `verify!`: Returns the result of the child parser if it satisfies a verification function

## Error management and debugging

- `add_return_error!`: Add an error if the child parser fails
- `dbg!`: Prints a message if the parser fails
- `dbg_dmp!`: Prints a message and the input if the parser fails
- `error_node_position!`: Creates a parse error from a `nom::ErrorKind`, the position in the input and the next error in the parsing tree. If the `verbose-errors` feature is not activated, it defaults to only the error code
- `error_position!`: Creates a parse error from a `nom::ErrorKind` and the position in the input. If the `verbose-errors` feature is not activated, it defaults to only the error code
- `fix_error!`: Translate parser result from `IResult` to `IResult` with a custom type

## Text parsing

- `escaped!`: Matches a byte string with escaped characters
- `escaped_transform!`: Matches a byte string with escaped characters, and returns a new string with the escaped characters replaced

## Binary format parsing

- `length_data!`: Gets a number from the first parser, then takes a subslice of the input of that size, and returns that subslice
- `length_bytes!`: Alias for length_data
- `length_value!`: Gets a number from the first parser, takes a subslice of the input of that size, then applies the second parser on that subslice. If the second parser returns `Incomplete`, `length_value!` will return an error

## Bit stream parsing

- `bits!`: Transforms the current input type (byte slice `&[u8]`) to a bit stream on which bit specific parsers and more general combinators can be applied
- `bytes!`: Transforms its bits stream input back into a byte slice for the underlying parser
- `tag_bits!`: Matches an integer pattern to a bitstream. The number of bits of the input to compare must be specified
- `take_bits!`: Generates a parser consuming the specified number of bits

## Whitespace delimited formats parsing

- `eat_separator!`: Helper macro to build a separator parser
- `sep!`: Parser rewriting macro for whitespace separated formats
- `wrap_sep!`: 
- `ws!`: Consumes whitespace characters, i.e. the `\s` regex pattern

## Remaining combinators

- `apply!`: Emulate function currying: `apply!(my_function, arg1, arg2, ...)` becomes `my_function(input, arg1, arg2, ...)`
- `call!`: Used to wrap common expressions and function as macros
- `method!`: Makes a method from a parser combination
- `named!`: Makes a function from a parser combination
<<<<<<< HEAD
- `named_args!`: Makes a function from a parser combination with arguments.
- `named_attr!`: Makes a function from a parser combination, with attributes
- `try_parse!`: A bit like `std::try!`, this macro will return the remaining input and parsed value if the child parser returned `Ok`, and will do an early return for `Error` and `Incomplete`. This can provide more flexibility than `do_parse!` if needed.
- `success`: Returns a value without consuming any input, always succeeds.
=======
- `named_args!`: Makes a function from a parser combination with arguments
- `named_attr!`: Makes a function from a parser combination with attributes
- `try_parse!`: A bit like `std::try!`, this macro will return the remaining input and parsed value if the child parser returned `Ok` and will do an early return for `Error` and `Incomplete`. This can provide more flexibility than `do_parse!` if needed
>>>>>>> 60fce4c8

## Character test functions

Use these functions with a combinator like `take_while!`:

- `is_alphabetic`: Tests if byte is ASCII alphabetic: `[A-Za-z]`
- `is_alphanumeric`: Tests if byte is ASCII alphanumeric: `[A-Za-z0-9]`
- `is_digit`: Tests if byte is ASCII digit: `[0-9]`
- `is_hex_digit`: Tests if byte is ASCII hex digit: `[0-9A-Fa-f]`
- `is_oct_digit`: Tests if byte is ASCII octal digit: `[0-7]`
- `is_space`: Tests if byte is ASCII space or tab: `[ \t]`
- `alpha`: Recognizes one or more lowercase and uppercase alphabetic characters: `[a-zA-Z]`
- `alphanumeric`: Recognizes one or more numerical and alphabetic characters: `[0-9a-zA-Z]`
- `anychar`: 
- `begin`: 
- `crlf`: 
- `digit`: Recognizes one or more numerical characters: `[0-9]`
- `double`: Recognizes floating point number in a byte string and returns a `f64`
- `eol`: 
- `float`: Recognizes floating point number in a byte string and returns a `f32`
- `hex_digit`: Recognizes one or more hexadecimal numerical characters: `[0-9A-Fa-f]`
- `hex_u32`: Recognizes a hex-encoded integer
- `line_ending`: Recognizes an end of line (both `\n` and `\r\n`)
- `multispace`: Recognizes one or more spaces, tabs, carriage returns and line feeds
- `newline`: Matches a newline character `\n`
- `non_empty`: Recognizes non empty buffers
- `not_line_ending`: 
- `oct_digit`: Recognizes one or more octal characters: `[0-7]`
- `rest`: Return the remaining input
- `shift`: 
- `sized_buffer`: 
- `space`: Recognizes one or more spaces and tabs
- `tab`: Matches a tab character `\t`<|MERGE_RESOLUTION|>--- conflicted
+++ resolved
@@ -129,16 +129,10 @@
 - `call!`: Used to wrap common expressions and function as macros
 - `method!`: Makes a method from a parser combination
 - `named!`: Makes a function from a parser combination
-<<<<<<< HEAD
-- `named_args!`: Makes a function from a parser combination with arguments.
+- `named_args!`: Makes a function from a parser combination with arguments
 - `named_attr!`: Makes a function from a parser combination, with attributes
-- `try_parse!`: A bit like `std::try!`, this macro will return the remaining input and parsed value if the child parser returned `Ok`, and will do an early return for `Error` and `Incomplete`. This can provide more flexibility than `do_parse!` if needed.
-- `success`: Returns a value without consuming any input, always succeeds.
-=======
-- `named_args!`: Makes a function from a parser combination with arguments
-- `named_attr!`: Makes a function from a parser combination with attributes
-- `try_parse!`: A bit like `std::try!`, this macro will return the remaining input and parsed value if the child parser returned `Ok` and will do an early return for `Error` and `Incomplete`. This can provide more flexibility than `do_parse!` if needed
->>>>>>> 60fce4c8
+- `try_parse!`: A bit like `std::try!`, this macro will return the remaining input and parsed value if the child parser returned `Ok`, and will do an early return for `Error` and `Incomplete`. This can provide more flexibility than `do_parse!` if needed
+- `success`: Returns a value without consuming any input, always succeeds
 
 ## Character test functions
 
