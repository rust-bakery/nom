--- conflicted
+++ resolved
@@ -64,14 +64,10 @@
 }
 
 fn hex_primary(input: &str) -> IResult<&str, u8> {
-<<<<<<< HEAD
   map_res(
     take_while_m_n(2, 2, is_hex_digit),
     from_hex
   ).parse(input)
-=======
-  map_res(take_while_m_n(2, 2, is_hex_digit), from_hex)(input)
->>>>>>> 87d85554
 }
 
 fn hex_color(input: &str) -> IResult<&str, Color> {
