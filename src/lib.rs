//! # nom, eating data byte by byte
//!
//! nom is a parser combinator library with a focus on safe parsing,
//! streaming patterns, and as much as possible zero copy.
//!
//! ## Example
//!
//! ```rust
//! use nom::{
//!   IResult,
//!   Parser,
//!   bytes::complete::{tag, take_while_m_n},
//!   combinator::map_res
//! };
//!
//! #[derive(Debug,PartialEq)]
//! pub struct Color {
//!   pub red:     u8,
//!   pub green:   u8,
//!   pub blue:    u8,
//! }
//!
//! fn from_hex(input: &str) -> Result<u8, std::num::ParseIntError> {
//!   u8::from_str_radix(input, 16)
//! }
//!
//! fn is_hex_digit(c: char) -> bool {
//!   c.is_digit(16)
//! }
//!
//! fn hex_primary(input: &str) -> IResult<&str, u8> {
//!   map_res(
//!     take_while_m_n(2, 2, is_hex_digit),
//!     from_hex
//!   ).parse(input)
//! }
//!
//! fn hex_color(input: &str) -> IResult<&str, Color> {
//!   let (input, _) = tag("#")(input)?;
//!   let (input, (red, green, blue)) = (hex_primary, hex_primary, hex_primary).parse(input)?;
//!
//!   Ok((input, Color { red, green, blue }))
//! }
//!
//! fn main() {
//!   assert_eq!(hex_color("#2F14DF"), Ok(("", Color {
//!     red: 47,
//!     green: 20,
//!     blue: 223,
//!   })));
//! }
//! ```
//!
//! The code is available on [GitHub](https://github.com/rust-bakery/nom)
//!
//! There are a few [guides](https://github.com/rust-bakery/nom/tree/main/doc) with more details
//! about [how to write parsers](https://github.com/rust-bakery/nom/blob/main/doc/making_a_new_parser_from_scratch.md),
//! or the [error management system](https://github.com/rust-bakery/nom/blob/main/doc/error_management.md).
//! You can also check out the [recipes] module that contains examples of common patterns.
//!
//! **Looking for a specific combinator? Read the
//! ["choose a combinator" guide](https://github.com/rust-bakery/nom/blob/main/doc/choosing_a_combinator.md)**
//!
//! If you are upgrading to nom 5.0, please read the
//! [migration document](https://github.com/rust-bakery/nom/blob/main/doc/upgrading_to_nom_5.md).
//!
//! ## Parser combinators
//!
//! Parser combinators are an approach to parsers that is very different from
//! software like [lex](https://en.wikipedia.org/wiki/Lex_(software)) and
//! [yacc](https://en.wikipedia.org/wiki/Yacc). Instead of writing the grammar
//! in a separate syntax and generating the corresponding code, you use very small
//! functions with very specific purposes, like "take 5 bytes", or "recognize the
//! word 'HTTP'", and assemble them in meaningful patterns like "recognize
//! 'HTTP', then a space, then a version".
//! The resulting code is small, and looks like the grammar you would have
//! written with other parser approaches.
//!
//! This gives us a few advantages:
//!
//! - The parsers are small and easy to write
//! - The parsers components are easy to reuse (if they're general enough, please add them to nom!)
//! - The parsers components are easy to test separately (unit tests and property-based tests)
//! - The parser combination code looks close to the grammar you would have written
//! - You can build partial parsers, specific to the data you need at the moment, and ignore the rest
//!
//! Here is an example of one such parser, to recognize text between parentheses:
//!
//! ```rust
//! use nom::{
//!   IResult,
//!   Parser,
//!   sequence::delimited,
//!   // see the "streaming/complete" paragraph lower for an explanation of these submodules
//!   character::complete::char,
//!   bytes::complete::is_not
//! };
//!
//! fn parens(input: &str) -> IResult<&str, &str> {
//!   delimited(char('('), is_not(")"), char(')')).parse(input)
//! }
//! ```
//!
//! It defines a function named `parens` which will recognize a sequence of the
//! character `(`, the longest byte array not containing `)`, then the character
//! `)`, and will return the byte array in the middle.
//!
//! Here is another parser, written without using nom's combinators this time:
//!
//! ```rust
//! use nom::{IResult, Err, Needed};
//!
//! # fn main() {
//! fn take4(i: &[u8]) -> IResult<&[u8], &[u8]>{
//!   if i.len() < 4 {
//!     Err(Err::Incomplete(Needed::new(4)))
//!   } else {
//!     Ok((&i[4..], &i[0..4]))
//!   }
//! }
//! # }
//! ```
//!
//! This function takes a byte array as input, and tries to consume 4 bytes.
//! Writing all the parsers manually, like this, is dangerous, despite Rust's
//! safety features. There are still a lot of mistakes one can make. That's why
//! nom provides a list of functions to help in developing parsers.
//!
//! With functions, you would write it like this:
//!
//! ```rust
//! use nom::{IResult, bytes::streaming::take};
//! fn take4(input: &str) -> IResult<&str, &str> {
//!   take(4u8)(input)
//! }
//! ```
//!
//! A parser in nom is a function which, for an input type `I`, an output type `O`
//! and an optional error type `E`, will have the following signature:
//!
//! ```rust,compile_fail
//! fn parser(input: I) -> IResult<I, O, E>;
//! ```
//!
//! Or like this, if you don't want to specify a custom error type (it will be `(I, ErrorKind)` by default):
//!
//! ```rust,compile_fail
//! fn parser(input: I) -> IResult<I, O>;
//! ```
//!
//! `IResult` is an alias for the `Result` type:
//!
//! ```rust
//! use nom::{Needed, error::Error};
//!
//! type IResult<I, O, E = Error<I>> = Result<(I, O), Err<E>>;
//!
//! enum Err<E> {
//!   Incomplete(Needed),
//!   Error(E),
//!   Failure(E),
//! }
//! ```
//!
//! It can have the following values:
//!
//! - A correct result `Ok((I,O))` with the first element being the remaining of the input (not parsed yet), and the second the output value;
//! - An error `Err(Err::Error(c))` with `c` an error that can be built from the input position and a parser specific error
//! - An error `Err(Err::Incomplete(Needed))` indicating that more input is necessary. `Needed` can indicate how much data is needed
//! - An error `Err(Err::Failure(c))`. It works like the `Error` case, except it indicates an unrecoverable error: We cannot backtrack and test another parser
//!
//! Please refer to the ["choose a combinator" guide](https://github.com/rust-bakery/nom/blob/main/doc/choosing_a_combinator.md) for an exhaustive list of parsers.
//! See also the rest of the documentation [here](https://github.com/rust-bakery/nom/tree/main/doc).
//!
//! ## Making new parsers with function combinators
//!
//! nom is based on functions that generate parsers, with a signature like
//! this: `(arguments) -> impl Fn(Input) -> IResult<Input, Output, Error>`.
//! The arguments of a combinator can be direct values (like `take` which uses
//! a number of bytes or character as argument) or even other parsers (like
//! `delimited` which takes as argument 3 parsers, and returns the result of
//! the second one if all are successful).
//!
//! Here are some examples:
//!
//! ```rust
//! use nom::IResult;
//! use nom::bytes::complete::{tag, take};
//! fn abcd_parser(i: &str) -> IResult<&str, &str> {
//!   tag("abcd")(i) // will consume bytes if the input begins with "abcd"
//! }
//!
//! fn take_10(i: &[u8]) -> IResult<&[u8], &[u8]> {
//!   take(10u8)(i) // will consume and return 10 bytes of input
//! }
//! ```
//!
//! ## Combining parsers
//!
//! There are higher level patterns, like the **`alt`** combinator, which
//! provides a choice between multiple parsers. If one branch fails, it tries
//! the next, and returns the result of the first parser that succeeds:
//!
//! ```rust
//! use nom::{IResult, Parser};
//! use nom::branch::alt;
//! use nom::bytes::complete::tag;
//!
//! let mut alt_tags = alt((tag("abcd"), tag("efgh")));
//!
//! assert_eq!(alt_tags.parse(&b"abcdxxx"[..]), Ok((&b"xxx"[..], &b"abcd"[..])));
//! assert_eq!(alt_tags.parse(&b"efghxxx"[..]), Ok((&b"xxx"[..], &b"efgh"[..])));
//! assert_eq!(alt_tags.parse(&b"ijklxxx"[..]), Err(nom::Err::Error((&b"ijklxxx"[..], nom::error::ErrorKind::Tag))));
//! ```
//!
//! The **`opt`** combinator makes a parser optional. If the child parser returns
//! an error, **`opt`** will still succeed and return None:
//!
//! ```rust
//! use nom::{IResult, Parser, combinator::opt, bytes::complete::tag};
//! fn abcd_opt(i: &[u8]) -> IResult<&[u8], Option<&[u8]>> {
//!   opt(tag("abcd")).parse(i)
//! }
//!
//! assert_eq!(abcd_opt(&b"abcdxxx"[..]), Ok((&b"xxx"[..], Some(&b"abcd"[..]))));
//! assert_eq!(abcd_opt(&b"efghxxx"[..]), Ok((&b"efghxxx"[..], None)));
//! ```
//!
//! **`many0`** applies a parser 0 or more times, and returns a vector of the aggregated results:
//!
//! ```rust
//! # #[cfg(feature = "alloc")]
//! # fn main() {
//! use nom::{IResult, Parser, multi::many0, bytes::complete::tag};
//! use std::str;
//!
//! fn multi(i: &str) -> IResult<&str, Vec<&str>> {
//!   many0(tag("abcd")).parse(i)
//! }
//!
//! let a = "abcdef";
//! let b = "abcdabcdef";
//! let c = "azerty";
//! assert_eq!(multi(a), Ok(("ef",     vec!["abcd"])));
//! assert_eq!(multi(b), Ok(("ef",     vec!["abcd", "abcd"])));
//! assert_eq!(multi(c), Ok(("azerty", Vec::new())));
//! # }
//! # #[cfg(not(feature = "alloc"))]
//! # fn main() {}
//! ```
//!
//! Here are some basic combinators available:
//!
//! - **`opt`**: Will make the parser optional (if it returns the `O` type, the new parser returns `Option<O>`)
//! - **`many0`**: Will apply the parser 0 or more times (if it returns the `O` type, the new parser returns `Vec<O>`)
//! - **`many1`**: Will apply the parser 1 or more times
//!
//! There are more complex (and more useful) parsers like tuples, which are
//! used to apply a series of parsers then assemble their results.
//!
//! Example with a tuple of parsers:
//!
//! ```rust
//! # fn main() {
//! use nom::{
//!   error::ErrorKind,
//!   Needed,
//!   Parser,
//!   number::streaming::be_u16,
//!   bytes::streaming::{tag, take}};
//!
//! let mut tpl = (be_u16, take(3u8), tag("fg"));
//!
//! assert_eq!(
//!   tpl.parse(&b"abcdefgh"[..]),
//!   Ok((
//!     &b"h"[..],
//!     (0x6162u16, &b"cde"[..], &b"fg"[..])
//!   ))
//! );
//! assert_eq!(tpl.parse(&b"abcde"[..]), Err(nom::Err::Incomplete(Needed::new(2))));
//! let input = &b"abcdejk"[..];
//! assert_eq!(tpl.parse(input), Err(nom::Err::Error((&input[5..], ErrorKind::Tag))));
//! # }
//! ```
//!
//! But you can also use a sequence of combinators written in imperative style,
//! thanks to the `?` operator:
//!
//! ```rust
//! # fn main() {
//! use nom::{IResult, bytes::complete::tag};
//!
//! #[derive(Debug, PartialEq)]
//! struct A {
//!   a: u8,
//!   b: u8
//! }
//!
//! fn ret_int1(i:&[u8]) -> IResult<&[u8], u8> { Ok((i,1)) }
//! fn ret_int2(i:&[u8]) -> IResult<&[u8], u8> { Ok((i,2)) }
//!
//! fn f(i: &[u8]) -> IResult<&[u8], A> {
//!   // if successful, the parser returns `Ok((remaining_input, output_value))` that we can destructure
//!   let (i, _) = tag("abcd")(i)?;
//!   let (i, a) = ret_int1(i)?;
//!   let (i, _) = tag("efgh")(i)?;
//!   let (i, b) = ret_int2(i)?;
//!
//!   Ok((i, A { a, b }))
//! }
//!
//! let r = f(b"abcdefghX");
//! assert_eq!(r, Ok((&b"X"[..], A{a: 1, b: 2})));
//! # }
//! ```
//!
//! ## Streaming / Complete
//!
//! Some of nom's modules have `streaming` or `complete` submodules. They hold
//! different variants of the same combinators.
//!
//! A streaming parser assumes that we might not have all of the input data.
//! This can happen with some network protocol or large file parsers, where the
//! input buffer can be full and need to be resized or refilled.
//!
//! A complete parser assumes that we already have all of the input data.
//! This will be the common case with small files that can be read entirely to
//! memory.
//!
//! Here is how it works in practice:
//!
//! ```rust
//! use nom::{IResult, Err, Needed, error::{Error, ErrorKind}, bytes, character};
//!
//! fn take_streaming(i: &[u8]) -> IResult<&[u8], &[u8]> {
//!   bytes::streaming::take(4u8)(i)
//! }
//!
//! fn take_complete(i: &[u8]) -> IResult<&[u8], &[u8]> {
//!   bytes::complete::take(4u8)(i)
//! }
//!
//! // both parsers will take 4 bytes as expected
//! assert_eq!(take_streaming(&b"abcde"[..]), Ok((&b"e"[..], &b"abcd"[..])));
//! assert_eq!(take_complete(&b"abcde"[..]), Ok((&b"e"[..], &b"abcd"[..])));
//!
//! // if the input is smaller than 4 bytes, the streaming parser
//! // will return `Incomplete` to indicate that we need more data
//! assert_eq!(take_streaming(&b"abc"[..]), Err(Err::Incomplete(Needed::new(1))));
//!
//! // but the complete parser will return an error
//! assert_eq!(take_complete(&b"abc"[..]), Err(Err::Error(Error::new(&b"abc"[..], ErrorKind::Eof))));
//!
//! // the alpha0 function recognizes 0 or more alphabetic characters
//! fn alpha0_streaming(i: &str) -> IResult<&str, &str> {
//!   character::streaming::alpha0(i)
//! }
//!
//! fn alpha0_complete(i: &str) -> IResult<&str, &str> {
//!   character::complete::alpha0(i)
//! }
//!
//! // if there's a clear limit to the recognized characters, both parsers work the same way
//! assert_eq!(alpha0_streaming("abcd;"), Ok((";", "abcd")));
//! assert_eq!(alpha0_complete("abcd;"), Ok((";", "abcd")));
//!
//! // but when there's no limit, the streaming version returns `Incomplete`, because it cannot
//! // know if more input data should be recognized. The whole input could be "abcd;", or
//! // "abcde;"
//! assert_eq!(alpha0_streaming("abcd"), Err(Err::Incomplete(Needed::new(1))));
//!
//! // while the complete version knows that all of the data is there
//! assert_eq!(alpha0_complete("abcd"), Ok(("", "abcd")));
//! ```
//! **Going further:** Read the [guides](https://github.com/rust-bakery/nom/tree/main/doc),
//! check out the [recipes]!
#![cfg_attr(not(feature = "std"), no_std)]
#![cfg_attr(feature = "docsrs", feature(doc_cfg))]
#![allow(clippy::doc_markdown)]
#![deny(missing_docs)]
#[cfg(feature = "alloc")]
#[macro_use]
extern crate alloc;
#[cfg(doctest)]
extern crate doc_comment;

#[cfg(doctest)]
doc_comment::doctest!("../README.md");

/// Lib module to re-export everything needed from `std` or `core`/`alloc`. This is how `serde` does
/// it, albeit there it is not public.
pub mod lib {
  /// `std` facade allowing `std`/`core` to be interchangeable. Reexports `alloc` crate optionally,
  /// as well as `core` or `std`
  #[cfg(not(feature = "std"))]
  /// internal std exports for no_std compatibility
  pub mod std {
    #[doc(hidden)]
    #[cfg(not(feature = "alloc"))]
    pub use core::borrow;

    #[cfg(feature = "alloc")]
    #[doc(hidden)]
    pub use alloc::{borrow, boxed, string, vec};

    #[doc(hidden)]
    pub use core::{cmp, convert, fmt, iter, mem, num, ops, option, result, slice, str};

    /// internal reproduction of std prelude
    #[doc(hidden)]
    pub mod prelude {
      pub use core::prelude as v1;
    }
  }

  #[cfg(feature = "std")]
  /// internal std exports for no_std compatibility
  pub mod std {
    #[doc(hidden)]
    pub use std::{
      alloc, borrow, boxed, cmp, collections, convert, fmt, hash, iter, mem, num, ops, option,
      result, slice, str, string, vec,
    };

    /// internal reproduction of std prelude
    #[doc(hidden)]
    pub mod prelude {
      pub use std::prelude as v1;
    }
  }
}

pub use self::bits::*;
pub use self::internal::*;
pub use self::traits::*;

<<<<<<< HEAD
#[allow(unused_imports)]
pub use self::str::*;

=======
>>>>>>> cdd8baf4
#[macro_use]
mod macros;
#[macro_use]
pub mod error;

pub mod branch;
pub mod combinator;
mod internal;
pub mod multi;
pub mod sequence;
mod traits;

pub mod bits;
pub mod bytes;

pub mod character;

mod str;

pub mod number;

#[cfg(all(feature = "std", any(doc, doctest, feature = "docsrs")))]
#[cfg_attr(any(doc, doctest, feature = "docsrs"), doc = include_str!("../doc/nom_recipes.md"))]
pub mod recipes {}<|MERGE_RESOLUTION|>--- conflicted
+++ resolved
@@ -435,12 +435,7 @@
 pub use self::internal::*;
 pub use self::traits::*;
 
-<<<<<<< HEAD
-#[allow(unused_imports)]
-pub use self::str::*;
-
-=======
->>>>>>> cdd8baf4
+
 #[macro_use]
 mod macros;
 #[macro_use]
