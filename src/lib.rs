//! nom, eating data byte by byte
//!
//! nom is a parser combinator library with a focus on safe parsing,
//! streaming patterns, and as much as possible zero copy.
//!
//! The code is available on [Github](https://github.com/Geal/nom)
//!
//! # Example
//!
//! ```
//! #[macro_use]
//! extern crate nom;
//!
//! use nom::{IResult,digit};
//! use nom::IResult::*;
//!
//! // Parser definition
//!
//! use std::str;
//! use std::str::FromStr;
//!
//! named!(parens<i64>, delimited!(
//!     char!('('),
//!     expr,
//!     char!(')')
//!   )
//! );
//!
//! named!(i64_digit<i64>,
//!   map_res!(
//!     map_res!(
//!       digit,
//!       str::from_utf8
//!     ),
//!     FromStr::from_str
//!   )
//! );
//!
//! // We transform an integer string into a i64
//! // we look for a digit suite, and try to convert it.
//! // if either str::from_utf8 or FromStr::from_str fail,
//! // the parser will fail
//! named!(factor<i64>,
//!   alt!(
//!     i64_digit
//!   | parens
//!   )
//! );
//!
//! // we define acc as mutable to update its value whenever a new term is found
//! named!(term <i64>,
//!   chain!(
//!     mut acc: factor  ~
//!              many0!(
//!                alt!(
//!                  tap!(mul: preceded!(tag!("*"), factor) => acc = acc * mul) |
//!                  tap!(div: preceded!(tag!("/"), factor) => acc = acc / div)
//!                )
//!              ),
//!     || { return acc }
//!   )
//! );
//!
//! named!(expr <i64>,
//!   chain!(
//!     mut acc: term  ~
//!              many0!(
//!                alt!(
//!                  tap!(add: preceded!(tag!("+"), term) => acc = acc + add) |
//!                  tap!(sub: preceded!(tag!("-"), term) => acc = acc - sub)
//!                )
//!              ),
//!     || { return acc }
//!   )
//! );
//!
//! fn main() {
//!   assert_eq!(expr(b"1+2"),         IResult::Done(&b""[..], 3));
//!   assert_eq!(expr(b"12+6-4+3"),    IResult::Done(&b""[..], 17));
//!   assert_eq!(expr(b"1+2*3+4"),     IResult::Done(&b""[..], 11));
//!
//!   assert_eq!(expr(b"(2)"),         IResult::Done(&b""[..], 2));
//!   assert_eq!(expr(b"2*(3+4)"),     IResult::Done(&b""[..], 14));
//!   assert_eq!(expr(b"2*2/(5-1)+3"), IResult::Done(&b""[..], 4));
//! }
//! ```
#![cfg_attr(feature = "core", feature(no_std))]
#![cfg_attr(feature = "core", feature(collections))]
#![cfg_attr(feature = "core", no_std)]
#![cfg_attr(feature = "regexp_macros", feature(plugin))]
#![cfg_attr(feature = "regexp_macros", plugin(regex_macros))]
#![cfg_attr(feature = "nightly", feature(test))]

#[cfg(feature = "core")]
extern crate collections;
#[cfg(feature = "regexp")]
extern crate regex;
#[cfg(feature = "nightly")]
extern crate test;

#[cfg(feature = "core")]
mod std {
#[macro_use]
  pub use core::{fmt, iter, option, ops, slice, mem};
  pub use collections::{boxed, vec, string};
  pub mod prelude {
    pub use core::prelude as v1;
  }
}

pub use self::util::*;
pub use self::internal::*;
pub use self::macros::*;
<<<<<<< HEAD
pub use self::method_macros::*;
=======
pub use self::methods::*;
>>>>>>> 620cd2ca
pub use self::bytes::*;
pub use self::bits::*;

pub use self::nom::*;
pub use self::character::*;

#[cfg(feature = "regexp")]
pub use self::regexp::*;

#[cfg(not(feature = "core"))]
#[cfg(feature = "stream")]
pub use self::stream::*;

#[cfg(not(feature = "core"))]
pub use self::str::*;

#[macro_use] mod util;
mod internal;
#[macro_use] mod macros;
<<<<<<< HEAD
#[macro_use] mod method_macros;
=======
#[macro_use] mod methods;
>>>>>>> 620cd2ca
#[macro_use] mod bytes;
#[macro_use] mod bits;

#[macro_use] mod nom;
#[macro_use] mod character;

#[cfg(feature = "regexp")]
#[macro_use] mod regexp;

#[macro_use]
#[cfg(not(feature = "core"))]
#[cfg(feature = "stream")]
mod stream;

#[cfg(not(feature = "core"))]
mod str;<|MERGE_RESOLUTION|>--- conflicted
+++ resolved
@@ -111,11 +111,7 @@
 pub use self::util::*;
 pub use self::internal::*;
 pub use self::macros::*;
-<<<<<<< HEAD
-pub use self::method_macros::*;
-=======
 pub use self::methods::*;
->>>>>>> 620cd2ca
 pub use self::bytes::*;
 pub use self::bits::*;
 
@@ -135,11 +131,7 @@
 #[macro_use] mod util;
 mod internal;
 #[macro_use] mod macros;
-<<<<<<< HEAD
-#[macro_use] mod method_macros;
-=======
 #[macro_use] mod methods;
->>>>>>> 620cd2ca
 #[macro_use] mod bytes;
 #[macro_use] mod bits;
 
