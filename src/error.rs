--- conflicted
+++ resolved
@@ -536,12 +536,9 @@
   Float,
   Satisfy,
   Fail,
-<<<<<<< HEAD
-  Precedence,
-=======
   Many,
   Fold,
->>>>>>> c5c8f498
+  Precedence,
 }
 
 #[rustfmt::skip]
@@ -602,13 +599,10 @@
     ErrorKind::Float                     => 73,
     ErrorKind::Satisfy                   => 74,
     ErrorKind::Fail                      => 75,
-<<<<<<< HEAD
-    ErrorKind::Precedence                => 76,
-=======
     ErrorKind::Many                      => 76,
     ErrorKind::Fold                      => 77,
     ErrorKind::BinDigit                  => 78,
->>>>>>> c5c8f498
+    ErrorKind::Precedence                => 79,
   }
 }
 
@@ -672,12 +666,9 @@
       ErrorKind::Float                     => "Float",
       ErrorKind::Satisfy                   => "Satisfy",
       ErrorKind::Fail                      => "Fail",
-<<<<<<< HEAD
-      ErrorKind::Precedence                => "Precedence",
-=======
       ErrorKind::Many                      => "Many",
       ErrorKind::Fold                      => "Fold",
->>>>>>> c5c8f498
+      ErrorKind::Precedence                => "Precedence",
     }
   }
 }
