--- conflicted
+++ resolved
@@ -507,12 +507,9 @@
   TakeUntilAndConsume1,
   TakeWhileMN,
   ParseTo,
-<<<<<<< HEAD
   Many0Count,
   Many1Count,
-=======
   TooLarge,
->>>>>>> a38d1dd5
 }
 
 #[cfg_attr(rustfmt, rustfmt_skip)]
@@ -581,12 +578,9 @@
     ErrorKind::TakeUntilAndConsume1      => 68,
     ErrorKind::TakeWhileMN               => 69,
     ErrorKind::ParseTo                   => 70,
-<<<<<<< HEAD
     ErrorKind::Many0Count                => 71,
     ErrorKind::Many1Count                => 72,
-=======
-    ErrorKind::TooLarge                  => 71,
->>>>>>> a38d1dd5
+    ErrorKind::TooLarge                  => 73,
   }
 }
 
@@ -657,12 +651,9 @@
       ErrorKind::TakeUntilAndConsume1      => "Take at least 1 until and consume",
       ErrorKind::TakeWhileMN               => "TakeWhileMN",
       ErrorKind::ParseTo                   => "Parse string to the specified type",
-<<<<<<< HEAD
       ErrorKind::Many0Count                => "Count occurrence of >=0 patterns",
       ErrorKind::Many1Count                => "Count occurrence of >=1 patterns",
-=======
       ErrorKind::TooLarge                  => "Needed data size is too large",
->>>>>>> a38d1dd5
     }
   }
 
@@ -745,12 +736,9 @@
       ErrorKind::TakeUntilAndConsume1      => ErrorKind::TakeUntilAndConsume1,
       ErrorKind::TakeWhileMN               => ErrorKind::TakeWhileMN,
       ErrorKind::ParseTo                   => ErrorKind::ParseTo,
-<<<<<<< HEAD
       ErrorKind::Many0Count                => ErrorKind::Many0Count,
       ErrorKind::Many1Count                => ErrorKind::Many1Count,
-=======
       ErrorKind::TooLarge                  => ErrorKind::TooLarge,
->>>>>>> a38d1dd5
     }
   }
 }