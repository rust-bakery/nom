use internal::{IResult,Err};

#[cfg(not(feature = "core"))]
use std::collections::HashMap;

#[cfg(feature = "core")]
use std::prelude::v1::*;
use std::vec::Vec;
use std::string::ToString;

/// useful functions to calculate the offset between slices and show a hexdump of a slice
#[cfg(not(feature = "core"))]
pub trait HexDisplay {
  /// offset between the first byte of self and the first byte of the argument
  fn offset(&self, second:&[u8]) -> usize;// OFFSET SHOULD GO TO ITS OWN TRAIT

  /// Converts the value of `self` to a hex dump, returning the owned
  /// string.
  fn to_hex(&self, chunk_size: usize) -> String;

  /// Converts the value of `self` to a hex dump beginning at `from` address, returning the owned
  /// string.
  fn to_hex_from(&self, chunk_size: usize, from: usize) -> String;
}

pub trait InputLength {
  #[inline]
  fn input_len(&self) -> usize;
}

impl<'a, T> InputLength for &'a[T] {
  #[inline]
  fn input_len(&self) -> usize {
    self.len()
  }
}

impl<'a> InputLength for &'a str {
  #[inline]
  fn input_len(&self) -> usize {
    self.len()
  }
}

impl<'a> InputLength for (&'a [u8], usize) {
  #[inline]
  fn input_len(&self) -> usize {
    //println!("bit input length for ({:?}, {}):", self.0, self.1);
    let res = self.0.len() * 8 - self.1;
    //println!("-> {}", res);
    res
  }
}

use std::iter::Enumerate;
use std::str::CharIndices;

pub trait AsChar {
    #[inline]
    fn as_char(self)     -> char;
    #[inline]
    fn is_alpha(self)    -> bool;
    #[inline]
    fn is_alphanum(self) -> bool;
    #[inline]
    fn is_0_to_9(self)   -> bool;
    #[inline]
    fn is_hex_digit(self) -> bool;
}

impl<'a> AsChar for &'a u8 {
    #[inline]
    fn as_char(self)     -> char { *self as char }
    #[inline]
    fn is_alpha(self)    -> bool {
      (*self >= 0x41 && *self <= 0x5A) || (*self >= 0x61 && *self <= 0x7A)
    }
    #[inline]
    fn is_alphanum(self) -> bool { self.is_alpha() || self.is_0_to_9() }
    #[inline]
    fn is_0_to_9(self)   -> bool {
      *self >= 0x30 && *self <= 0x39
    }
    #[inline]
    fn is_hex_digit(self) -> bool {
      (*self >= 0x30 && *self <= 0x39) ||
      (*self >= 0x41 && *self <= 0x46) ||
      (*self >= 0x61 && *self <= 0x66)
    }
}

impl AsChar for char {
    #[inline]
    fn as_char(self)     -> char { self }
    #[inline]
    fn is_alpha(self)    -> bool { self.is_alphabetic() }
    #[inline]
    fn is_alphanum(self) -> bool { self.is_alpha() || self.is_0_to_9() }
    #[inline]
    fn is_0_to_9(self)   -> bool { self.is_digit(10) }
    #[inline]
    fn is_hex_digit(self) -> bool { self.is_digit(16) }
}

pub trait IterIndices {
    type Item: AsChar;
    type Iter : Iterator<Item=(usize, Self::Item)>;
    fn iter_indices(self) -> Self::Iter;
}

impl<'a> IterIndices for &'a [u8] {
    type Item = &'a u8;
    type Iter = Enumerate<::std::slice::Iter<'a, u8>>;
    #[inline]
    fn iter_indices(self) -> Enumerate<::std::slice::Iter<'a, u8>> {
        self.iter().enumerate()
    }
}

impl<'a> IterIndices for &'a str {
    type Item = char;
    type Iter = CharIndices<'a>;
    #[inline]
    fn iter_indices(self) -> CharIndices<'a> {
        self.char_indices()
    }
}

static CHARS: &'static[u8] = b"0123456789abcdef";

#[cfg(not(feature = "core"))]
impl HexDisplay for [u8] {
  fn offset(&self, second:&[u8]) -> usize {
    let fst = self.as_ptr();
    let snd = second.as_ptr();

    snd as usize - fst as usize
  }

  #[allow(unused_variables)]
  fn to_hex(&self, chunk_size: usize) -> String {
    self.to_hex_from(chunk_size, 0)
  }

  #[allow(unused_variables)]
  fn to_hex_from(&self, chunk_size: usize, from: usize) -> String {
    let mut v = Vec::with_capacity(self.len() * 3);
    let mut i = from;
    for chunk in self.chunks(chunk_size) {
      let s = format!("{:08x}", i);
      for &ch in s.as_bytes().iter() {
        v.push(ch);
      }
      v.push('\t' as u8);

      i = i + chunk_size;

      for &byte in chunk {
        v.push(CHARS[(byte >> 4) as usize]);
        v.push(CHARS[(byte & 0xf) as usize]);
        v.push(' ' as u8);
      }
      if chunk_size > chunk.len() {
        for j in 0..(chunk_size - chunk.len()) {
          v.push(' ' as u8);
          v.push(' ' as u8);
          v.push(' ' as u8);
        }
      }
      v.push('\t' as u8);

      for &byte in chunk {
        if (byte >=32 && byte <= 126) || byte >= 128 {
          v.push(byte);
        } else {
          v.push('.' as u8);
        }
      }
      v.push('\n' as u8);
    }

    String::from_utf8_lossy(&v[..]).into_owned()
  }
}

/// Prints a message if the parser fails
///
/// The message prints the `Error` or `Incomplete`
/// and the parser's calling code
///
/// ```
/// # #[macro_use] extern crate nom;
/// # fn main() {
///    named!(f, dbg!( tag!( "abcd" ) ) );
///
///    let a = &b"efgh"[..];
///
///    // Will print the following message:
///    // Error(Position(0, [101, 102, 103, 104])) at l.5 by ' tag ! ( "abcd" ) '
///    f(a);
/// # }
/// ```
#[macro_export]
macro_rules! dbg (
  ($i: expr, $submac:ident!( $($args:tt)* )) => (
    {
      let l = line!();
      match $submac!($i, $($args)*) {
        $crate::IResult::Error(a) => {
          println!("Error({:?}) at l.{} by ' {} '", a, l, stringify!($submac!($($args)*)));
          $crate::IResult::Error(a)
        },
        $crate::IResult::Incomplete(a) => {
          println!("Incomplete({:?}) at {} by ' {} '", a, l, stringify!($submac!($($args)*)));
          $crate::IResult::Incomplete(a)
        },
        a => a
      }
    }
  );

  ($i:expr, $f:ident) => (
      dbg!($i, call!($f));
  );
);

/// Prints a message and the input if the parser fails
///
/// The message prints the `Error` or `Incomplete`
/// and the parser's calling code.
///
/// It also displays the input in hexdump format
///
/// ```
/// # #[macro_use] extern crate nom;
/// # fn main() {
///    named!(f, dbg_dmp!( tag!( "abcd" ) ) );
///
///    let a = &b"efghijkl"[..];
///
///    // Will print the following message:
///    // Error(Position(0, [101, 102, 103, 104, 105, 106, 107, 108])) at l.5 by ' tag ! ( "abcd" ) '
///    // 00000000        65 66 67 68 69 6a 6b 6c         efghijkl
///    f(a);
/// # }
#[macro_export]
macro_rules! dbg_dmp (
  ($i: expr, $submac:ident!( $($args:tt)* )) => (
    {
      use $crate::HexDisplay;
      let l = line!();
      match $submac!($i, $($args)*) {
        $crate::IResult::Error(a) => {
          println!("Error({:?}) at l.{} by ' {} '\n{}", a, l, stringify!($submac!($($args)*)), $i.to_hex(8));
          $crate::IResult::Error(a)
        },
        $crate::IResult::Incomplete(a) => {
          println!("Incomplete({:?}) at {} by ' {} '\n{}", a, l, stringify!($submac!($($args)*)), $i.to_hex(8));
          $crate::IResult::Incomplete(a)
        },
        a => a
      }
    }
  );

  ($i:expr, $f:ident) => (
      dbg_dmp!($i, call!($f));
  );
);

pub fn error_to_list<P,E:Clone>(e:&Err<P,E>) -> Vec<ErrorKind<E>> {
  let mut v:Vec<ErrorKind<E>> = Vec::new();
  let mut err = e;
  loop {
    match *err {
      Err::Code(ref i) | Err::Position(ref i,_)                  => {
        v.push(i.clone());
        return v;
      },
      Err::Node(ref i, ref next) | Err::NodePosition(ref i, _, ref next) => {
        v.push(i.clone());
        err = &*next;
      }
    }
  }
}

pub fn compare_error_paths<P,E:Clone+PartialEq>(e1:&Err<P,E>, e2:&Err<P,E>) -> bool {
  error_to_list(e1) == error_to_list(e2)
}

use std::hash::Hash;

#[cfg(not(feature = "core"))]
pub fn add_error_pattern<'a,I,O,E: Clone+Hash+Eq>(h: &mut HashMap<Vec<ErrorKind<E>>, &'a str>, res: IResult<I,O,E>, message: &'a str) -> bool {
  if let IResult::Error(e) = res {
    h.insert(error_to_list(&e), message);
    true
  } else {
    false
  }
}

pub fn slice_to_offsets(input: &[u8], s: &[u8]) -> (usize, usize) {
  let start = input.as_ptr();
  let off1  = s.as_ptr() as usize - start as usize;
  let off2  = off1 + s.len();
  (off1, off2)
}

#[cfg(not(feature = "core"))]
pub fn prepare_errors<O,E: Clone>(input: &[u8], res: IResult<&[u8],O,E>) -> Option<Vec<(ErrorKind<E>, usize, usize)> > {
  if let IResult::Error(e) = res {
    let mut v:Vec<(ErrorKind<E>, usize, usize)> = Vec::new();
    let mut err = e.clone();
    loop {
      match err {
        Err::Position(i,s)            => {
          let (o1, o2) = slice_to_offsets(input, s);
          v.push((i, o1, o2));
          //println!("v is: {:?}", v);
          break;
        },
        Err::NodePosition(i, s, next) => {
          let (o1, o2) = slice_to_offsets(input, s);
          v.push((i, o1, o2));
          err = *next;
        },
        Err::Node(_, next)            => {
          err = *next;
        },
        Err::Code(_)                  => {
          break;
        }
      }
    }
    v.sort_by(|a, b| a.1.cmp(&b.1));
    Some(v)
  } else {
    None
  }
}

#[cfg(not(feature = "core"))]
pub fn print_error<O,E:Clone>(input: &[u8], res: IResult<&[u8],O,E>) {
  if let Some(v) = prepare_errors(input, res) {
    let colors = generate_colors(&v);
    println!("parser codes: {}",   print_codes(colors, HashMap::new()));
    println!("{}",   print_offsets(input, 0, &v));

  } else {
    println!("not an error");
  }
}

#[cfg(not(feature = "core"))]
pub fn generate_colors<E>(v: &[(ErrorKind<E>, usize, usize)]) -> HashMap<u32, u8> {
  let mut h: HashMap<u32, u8> = HashMap::new();
  let mut color = 0;

  for &(ref c,_,_) in v.iter() {
    h.insert(error_to_u32(c), color + 31);
    color = color + 1 % 7;
  }

  h
}

pub fn code_from_offset<E>(v: &[(ErrorKind<E>, usize, usize)], offset: usize) -> Option<u32> {
  let mut acc: Option<(u32, usize, usize)> = None;
  for &(ref ek, s, e) in v.iter() {
    let c = error_to_u32(ek);
    if s <= offset && offset <=e {
      if let Some((_, start, end)) = acc {
        if start <= s && e <= end {
          acc = Some((c, s, e));
        }
      } else {
        acc = Some((c, s, e));
      }
    }
  }
  if let Some((code, _, _)) = acc {
    return Some(code);
  } else {
    return None;
  }
}

pub fn reset_color(v: &mut Vec<u8>) {
  v.push(0x1B);
  v.push('[' as u8);
  v.push(0);
  v.push('m' as u8);
}

pub fn write_color(v: &mut Vec<u8>, color: u8) {
  v.push(0x1B);
  v.push('[' as u8);
  v.push(1);
  v.push(';' as u8);
  let s = color.to_string();
  let bytes = s.as_bytes();
  v.extend(bytes.iter().cloned());
  v.push('m' as u8);
}

#[cfg(not(feature = "core"))]
pub fn print_codes(colors: HashMap<u32, u8>, names: HashMap<u32, &str>) -> String {
  let mut v = Vec::new();
  for (code, &color) in &colors {
    if let Some(&s) = names.get(&code) {
      let bytes = s.as_bytes();
      write_color(&mut v, color);
      v.extend(bytes.iter().cloned());
    } else {
      let s = code.to_string();
      let bytes = s.as_bytes();
      write_color(&mut v, color);
      v.extend(bytes.iter().cloned());
    }
    reset_color(&mut v);
    v.push(' ' as u8);
  }
  reset_color(&mut v);

  String::from_utf8_lossy(&v[..]).into_owned()
}

#[cfg(not(feature = "core"))]
pub fn print_offsets<E>(input: &[u8], from: usize, offsets: &[(ErrorKind<E>, usize, usize)]) -> String {
  let mut v = Vec::with_capacity(input.len() * 3);
  let mut i = from;
  let chunk_size = 8;
  let mut current_code:  Option<u32> = None;
  let mut current_code2: Option<u32> = None;

  let colors = generate_colors(&offsets);

  for chunk in input.chunks(chunk_size) {
    let s = format!("{:08x}", i);
    for &ch in s.as_bytes().iter() {
      v.push(ch);
    }
    v.push('\t' as u8);

    let mut k = i;
    let mut l = i;
    for &byte in chunk {
      if let Some(code) = code_from_offset(&offsets, k) {
        if let Some(current) = current_code {
          if current != code {
            reset_color(&mut v);
            current_code = Some(code);
            if let Some(&color) = colors.get(&code) {
              write_color(&mut v, color);
            }
          }
        } else {
          current_code = Some(code);
          if let Some(&color) = colors.get(&code) {
            write_color(&mut v, color);
          }
        }
      }
      v.push(CHARS[(byte >> 4) as usize]);
      v.push(CHARS[(byte & 0xf) as usize]);
      v.push(' ' as u8);
      k = k + 1;
    }

    reset_color(&mut v);

    if chunk_size > chunk.len() {
      for _ in 0..(chunk_size - chunk.len()) {
        v.push(' ' as u8);
        v.push(' ' as u8);
        v.push(' ' as u8);
      }
    }
    v.push('\t' as u8);

    for &byte in chunk {
      if let Some(code) = code_from_offset(&offsets, l) {
        if let Some(current) = current_code2 {
          if current != code {
            reset_color(&mut v);
            current_code2 = Some(code);
            if let Some(&color) = colors.get(&code) {
              write_color(&mut v, color);
            }
          }
        } else {
          current_code2 = Some(code);
          if let Some(&color) = colors.get(&code) {
            write_color(&mut v, color);
          }
        }
      }
      if (byte >=32 && byte <= 126) || byte >= 128 {
        v.push(byte);
      } else {
        v.push('.' as u8);
      }
      l = l + 1;
    }
    reset_color(&mut v);

    v.push('\n' as u8);
    i = i + chunk_size;
  }

  String::from_utf8_lossy(&v[..]).into_owned()
}

pub trait AsBytes {
  fn as_bytes(&self) -> &[u8];
}

impl<'a> AsBytes for &'a str {
  #[inline(always)]
  fn as_bytes(&self) -> &[u8] {
    str::as_bytes(self)
  }
}

impl AsBytes for str {
  #[inline(always)]
  fn as_bytes(&self) -> &[u8] {
    str::as_bytes(self)
  }
}

impl<'a> AsBytes for &'a [u8] {
  #[inline(always)]
  fn as_bytes(&self) -> &[u8] {
    *self
  }
}

impl AsBytes for [u8] {
  #[inline(always)]
  fn as_bytes(&self) -> &[u8] {
    self
  }
}

macro_rules! array_impls {
  ($($N:expr)+) => {
    $(
      impl<'a> AsBytes for &'a [u8; $N] {
        #[inline(always)]
        fn as_bytes(&self) -> &[u8] {
          *self
        }
      }

      impl AsBytes for [u8; $N] {
        #[inline(always)]
        fn as_bytes(&self) -> &[u8] {
          self
        }
      }
    )+
  };
}


array_impls! {
     0  1  2  3  4  5  6  7  8  9
    10 11 12 13 14 15 16 17 18 19
    20 21 22 23 24 25 26 27 28 29
    30 31 32
}

/// indicates which parser returned an error
#[derive(Debug,PartialEq,Eq,Hash,Clone)]
pub enum ErrorKind<E=u32> {
  Custom(E),
  Tag,
  MapRes,
  MapOpt,
  Alt,
  IsNot,
  IsA,
  SeparatedList,
  SeparatedNonEmptyList,
  Many1,
  Count,
  TakeUntilAndConsume,
  TakeUntil,
  TakeUntilEitherAndConsume,
  TakeUntilEither,
  LengthValue,
  TagClosure,
  Alpha,
  Digit,
  HexDigit,
  AlphaNumeric,
  Space,
  MultiSpace,
  LengthValueFn,
  Eof,
  ExprOpt,
  ExprRes,
  CondReduce,
  Switch,
  TagBits,
  OneOf,
  NoneOf,
  Char,
  CrLf,
  RegexpMatch,
  RegexpMatches,
  RegexpFind,
  RegexpCapture,
  RegexpCaptures,
  TakeWhile1,
  Complete,
  Fix,
  Escaped,
  EscapedTransform,
  TagStr,
  IsNotStr,
  IsAStr,
  TakeWhile1Str,
  NonEmpty,
  ManyMN,
  TakeUntilAndConsumeStr,
<<<<<<< HEAD
  TakeUntilStr,
=======
>>>>>>> 59c361e7
}

pub fn error_to_u32<E>(e: &ErrorKind<E>) -> u32 {
  match *e {
    ErrorKind::Custom(_)                 => 0,
    ErrorKind::Tag                       => 1,
    ErrorKind::MapRes                    => 2,
    ErrorKind::MapOpt                    => 3,
    ErrorKind::Alt                       => 4,
    ErrorKind::IsNot                     => 5,
    ErrorKind::IsA                       => 6,
    ErrorKind::SeparatedList             => 7,
    ErrorKind::SeparatedNonEmptyList     => 8,
    ErrorKind::Many1                     => 9,
    ErrorKind::Count                     => 10,
    ErrorKind::TakeUntilAndConsume       => 11,
    ErrorKind::TakeUntil                 => 12,
    ErrorKind::TakeUntilEitherAndConsume => 13,
    ErrorKind::TakeUntilEither           => 14,
    ErrorKind::LengthValue               => 15,
    ErrorKind::TagClosure                => 16,
    ErrorKind::Alpha                     => 17,
    ErrorKind::Digit                     => 18,
    ErrorKind::AlphaNumeric              => 19,
    ErrorKind::Space                     => 20,
    ErrorKind::MultiSpace                => 21,
    ErrorKind::LengthValueFn             => 22,
    ErrorKind::Eof                       => 23,
    ErrorKind::ExprOpt                   => 24,
    ErrorKind::ExprRes                   => 25,
    ErrorKind::CondReduce                => 26,
    ErrorKind::Switch                    => 27,
    ErrorKind::TagBits                   => 28,
    ErrorKind::OneOf                     => 29,
    ErrorKind::NoneOf                    => 30,
    ErrorKind::Char                      => 40,
    ErrorKind::CrLf                      => 41,
    ErrorKind::RegexpMatch               => 42,
    ErrorKind::RegexpMatches             => 43,
    ErrorKind::RegexpFind                => 44,
    ErrorKind::RegexpCapture             => 45,
    ErrorKind::RegexpCaptures            => 46,
    ErrorKind::TakeWhile1                => 47,
    ErrorKind::Complete                  => 48,
    ErrorKind::Fix                       => 49,
    ErrorKind::Escaped                   => 50,
    ErrorKind::EscapedTransform          => 51,
    ErrorKind::TagStr                    => 52,
    ErrorKind::IsNotStr                  => 53,
    ErrorKind::IsAStr                    => 54,
    ErrorKind::TakeWhile1Str             => 55,
    ErrorKind::NonEmpty                  => 56,
    ErrorKind::ManyMN                    => 57,
    ErrorKind::TakeUntilAndConsumeStr    => 58,
<<<<<<< HEAD
    ErrorKind::TakeUntilStr              => 59,
=======
    ErrorKind::HexDigit                  => 59,
>>>>>>> 59c361e7
  }
}<|MERGE_RESOLUTION|>--- conflicted
+++ resolved
@@ -627,10 +627,7 @@
   NonEmpty,
   ManyMN,
   TakeUntilAndConsumeStr,
-<<<<<<< HEAD
   TakeUntilStr,
-=======
->>>>>>> 59c361e7
 }
 
 pub fn error_to_u32<E>(e: &ErrorKind<E>) -> u32 {
@@ -685,10 +682,7 @@
     ErrorKind::NonEmpty                  => 56,
     ErrorKind::ManyMN                    => 57,
     ErrorKind::TakeUntilAndConsumeStr    => 58,
-<<<<<<< HEAD
-    ErrorKind::TakeUntilStr              => 59,
-=======
     ErrorKind::HexDigit                  => 59,
->>>>>>> 59c361e7
+    ErrorKind::TakeUntilStr              => 60,
   }
 }