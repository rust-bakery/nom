
#[cfg(feature = "verbose-errors")]
use internal::IResult;

#[cfg(feature = "verbose-errors")]
use verbose_errors::Err;

#[cfg(not(feature = "core"))]
use std::collections::HashMap;

#[cfg(feature = "core")]
use std::prelude::v1::*;

use std::vec::Vec;
use std::string::ToString;

/// useful functions to calculate the offset between slices and show a hexdump of a slice
#[cfg(not(feature = "core"))]
pub trait Offset {
  /// offset between the first byte of self and the first byte of the argument
  /// the the argument is required to be a subslice of self
  fn offset(&self, second:&Self) -> usize;
}

#[cfg(not(feature = "core"))]
pub trait HexDisplay {
  /// Converts the value of `self` to a hex dump, returning the owned
  /// string.
  fn to_hex(&self, chunk_size: usize) -> String;

  /// Converts the value of `self` to a hex dump beginning at `from` address, returning the owned
  /// string.
  fn to_hex_from(&self, chunk_size: usize, from: usize) -> String;
}

static CHARS: &'static[u8] = b"0123456789abcdef";

#[cfg(not(feature = "core"))]
impl Offset for [u8] {
  fn offset(&self, second:&[u8]) -> usize {
    let fst = self.as_ptr() as usize;
    let snd = second.as_ptr() as usize;

    assert!(snd >= fst,
      "the argument is not a subslice (starts before)");
    assert!(snd + second.len() <= fst + self.len(),
      "the argument is not a subslice (extends past the end)");
        
    snd - fst
  }
}

#[cfg(not(feature = "core"))]
impl Offset for str {
  fn offset(&self, second: &Self) -> usize {
    let fst = self.as_ptr() as usize;
    let snd = second.as_ptr() as usize;
    
    assert!(snd >= fst,
      "the argument is not a subslice (starts before)");
    assert!(snd + second.len() <= fst + self.len(),
      "the argument is not a subslice (extends past the end)");
    
    snd - fst
  }
}

#[cfg(not(feature = "core"))]
impl HexDisplay for [u8] {
  #[allow(unused_variables)]
  fn to_hex(&self, chunk_size: usize) -> String {
    self.to_hex_from(chunk_size, 0)
  }

  #[allow(unused_variables)]
  fn to_hex_from(&self, chunk_size: usize, from: usize) -> String {
    let mut v = Vec::with_capacity(self.len() * 3);
    let mut i = from;
    for chunk in self.chunks(chunk_size) {
      let s = format!("{:08x}", i);
      for &ch in s.as_bytes().iter() {
        v.push(ch);
      }
      v.push('\t' as u8);

      i = i + chunk_size;

      for &byte in chunk {
        v.push(CHARS[(byte >> 4) as usize]);
        v.push(CHARS[(byte & 0xf) as usize]);
        v.push(' ' as u8);
      }
      if chunk_size > chunk.len() {
        for j in 0..(chunk_size - chunk.len()) {
          v.push(' ' as u8);
          v.push(' ' as u8);
          v.push(' ' as u8);
        }
      }
      v.push('\t' as u8);

      for &byte in chunk {
        if (byte >=32 && byte <= 126) || byte >= 128 {
          v.push(byte);
        } else {
          v.push('.' as u8);
        }
      }
      v.push('\n' as u8);
    }

    String::from_utf8_lossy(&v[..]).into_owned()
  }
}

/// Prints a message if the parser fails
///
/// The message prints the `Error` or `Incomplete`
/// and the parser's calling code
///
/// ```
/// # #[macro_use] extern crate nom;
/// # fn main() {
///    named!(f, dbg!( tag!( "abcd" ) ) );
///
///    let a = &b"efgh"[..];
///
///    // Will print the following message:
///    // Error(Position(0, [101, 102, 103, 104])) at l.5 by ' tag ! ( "abcd" ) '
///    f(a);
/// # }
/// ```
#[macro_export]
macro_rules! dbg (
  ($i: expr, $submac:ident!( $($args:tt)* )) => (
    {
      let l = line!();
      match $submac!($i, $($args)*) {
        $crate::IResult::Error(a) => {
          println!("Error({:?}) at l.{} by ' {} '", a, l, stringify!($submac!($($args)*)));
          $crate::IResult::Error(a)
        },
        $crate::IResult::Incomplete(a) => {
          println!("Incomplete({:?}) at {} by ' {} '", a, l, stringify!($submac!($($args)*)));
          $crate::IResult::Incomplete(a)
        },
        a => a
      }
    }
  );

  ($i:expr, $f:ident) => (
      dbg!($i, call!($f));
  );
);

/// Prints a message and the input if the parser fails
///
/// The message prints the `Error` or `Incomplete`
/// and the parser's calling code.
///
/// It also displays the input in hexdump format
///
/// ```
/// # #[macro_use] extern crate nom;
/// # fn main() {
///    named!(f, dbg_dmp!( tag!( "abcd" ) ) );
///
///    let a = &b"efghijkl"[..];
///
///    // Will print the following message:
///    // Error(Position(0, [101, 102, 103, 104, 105, 106, 107, 108])) at l.5 by ' tag ! ( "abcd" ) '
///    // 00000000        65 66 67 68 69 6a 6b 6c         efghijkl
///    f(a);
/// # }
#[macro_export]
macro_rules! dbg_dmp (
  ($i: expr, $submac:ident!( $($args:tt)* )) => (
    {
      use $crate::HexDisplay;
      let l = line!();
      match $submac!($i, $($args)*) {
        $crate::IResult::Error(a) => {
          println!("Error({:?}) at l.{} by ' {} '\n{}", a, l, stringify!($submac!($($args)*)), $i.to_hex(8));
          $crate::IResult::Error(a)
        },
        $crate::IResult::Incomplete(a) => {
          println!("Incomplete({:?}) at {} by ' {} '\n{}", a, l, stringify!($submac!($($args)*)), $i.to_hex(8));
          $crate::IResult::Incomplete(a)
        },
        a => a
      }
    }
  );

  ($i:expr, $f:ident) => (
      dbg_dmp!($i, call!($f));
  );
);

#[cfg(feature = "verbose-errors")]
pub fn error_to_list<P,E:Clone>(e:&Err<P,E>) -> Vec<ErrorKind<E>> {
  let mut v:Vec<ErrorKind<E>> = Vec::new();
  let mut err = e;
  loop {
    match *err {
      Err::Code(ref i) | Err::Position(ref i,_)                  => {
        v.push(i.clone());
        return v;
      },
      Err::Node(ref i, ref next) | Err::NodePosition(ref i, _, ref next) => {
        v.push(i.clone());
        err = &*next;
      }
    }
  }
}

#[cfg(feature = "verbose-errors")]
pub fn compare_error_paths<P,E:Clone+PartialEq>(e1:&Err<P,E>, e2:&Err<P,E>) -> bool {
  error_to_list(e1) == error_to_list(e2)
}


#[cfg(not(feature = "core"))]
#[cfg(feature = "verbose-errors")]
use std::hash::Hash;

#[cfg(not(feature = "core"))]
#[cfg(feature = "verbose-errors")]
pub fn add_error_pattern<'a,I,O,E: Clone+Hash+Eq>(h: &mut HashMap<Vec<ErrorKind<E>>, &'a str>, res: IResult<I,O,E>, message: &'a str) -> bool {
  if let IResult::Error(e) = res {
    h.insert(error_to_list(&e), message);
    true
  } else {
    false
  }
}

pub fn slice_to_offsets(input: &[u8], s: &[u8]) -> (usize, usize) {
  let start = input.as_ptr();
  let off1  = s.as_ptr() as usize - start as usize;
  let off2  = off1 + s.len();
  (off1, off2)
}

#[cfg(not(feature = "core"))]
#[cfg(feature = "verbose-errors")]
pub fn prepare_errors<O,E: Clone>(input: &[u8], res: IResult<&[u8],O,E>) -> Option<Vec<(ErrorKind<E>, usize, usize)> > {
  if let IResult::Error(e) = res {
    let mut v:Vec<(ErrorKind<E>, usize, usize)> = Vec::new();
    let mut err = e.clone();
    loop {
      match err {
        Err::Position(i,s)            => {
          let (o1, o2) = slice_to_offsets(input, s);
          v.push((i, o1, o2));
          //println!("v is: {:?}", v);
          break;
        },
        Err::NodePosition(i, s, next) => {
          let (o1, o2) = slice_to_offsets(input, s);
          v.push((i, o1, o2));
          err = *next;
        },
        Err::Node(_, next)            => {
          err = *next;
        },
        Err::Code(_)                  => {
          break;
        }
      }
    }
    v.sort_by(|a, b| a.1.cmp(&b.1));
    Some(v)
  } else {
    None
  }
}

#[cfg(not(feature = "core"))]
#[cfg(feature = "verbose-errors")]
pub fn print_error<O,E:Clone>(input: &[u8], res: IResult<&[u8],O,E>) {
  if let Some(v) = prepare_errors(input, res) {
    let colors = generate_colors(&v);
    println!("parser codes: {}",   print_codes(colors, HashMap::new()));
    println!("{}",   print_offsets(input, 0, &v));

  } else {
    println!("not an error");
  }
}

#[cfg(not(feature = "core"))]
#[cfg(feature = "verbose-errors")]
pub fn generate_colors<E>(v: &[(ErrorKind<E>, usize, usize)]) -> HashMap<u32, u8> {
  let mut h: HashMap<u32, u8> = HashMap::new();
  let mut color = 0;

  for &(ref c,_,_) in v.iter() {
    h.insert(error_to_u32(c), color + 31);
    color = color + 1 % 7;
  }

  h
}

pub fn code_from_offset<E>(v: &[(ErrorKind<E>, usize, usize)], offset: usize) -> Option<u32> {
  let mut acc: Option<(u32, usize, usize)> = None;
  for &(ref ek, s, e) in v.iter() {
    let c = error_to_u32(ek);
    if s <= offset && offset <=e {
      if let Some((_, start, end)) = acc {
        if start <= s && e <= end {
          acc = Some((c, s, e));
        }
      } else {
        acc = Some((c, s, e));
      }
    }
  }
  if let Some((code, _, _)) = acc {
    return Some(code);
  } else {
    return None;
  }
}

pub fn reset_color(v: &mut Vec<u8>) {
  v.push(0x1B);
  v.push('[' as u8);
  v.push(0);
  v.push('m' as u8);
}

pub fn write_color(v: &mut Vec<u8>, color: u8) {
  v.push(0x1B);
  v.push('[' as u8);
  v.push(1);
  v.push(';' as u8);
  let s = color.to_string();
  let bytes = s.as_bytes();
  v.extend(bytes.iter().cloned());
  v.push('m' as u8);
}

#[cfg(not(feature = "core"))]
pub fn print_codes(colors: HashMap<u32, u8>, names: HashMap<u32, &str>) -> String {
  let mut v = Vec::new();
  for (code, &color) in &colors {
    if let Some(&s) = names.get(&code) {
      let bytes = s.as_bytes();
      write_color(&mut v, color);
      v.extend(bytes.iter().cloned());
    } else {
      let s = code.to_string();
      let bytes = s.as_bytes();
      write_color(&mut v, color);
      v.extend(bytes.iter().cloned());
    }
    reset_color(&mut v);
    v.push(' ' as u8);
  }
  reset_color(&mut v);

  String::from_utf8_lossy(&v[..]).into_owned()
}

#[cfg(not(feature = "core"))]
#[cfg(feature = "verbose-errors")]
pub fn print_offsets<E>(input: &[u8], from: usize, offsets: &[(ErrorKind<E>, usize, usize)]) -> String {
  let mut v = Vec::with_capacity(input.len() * 3);
  let mut i = from;
  let chunk_size = 8;
  let mut current_code:  Option<u32> = None;
  let mut current_code2: Option<u32> = None;

  let colors = generate_colors(&offsets);

  for chunk in input.chunks(chunk_size) {
    let s = format!("{:08x}", i);
    for &ch in s.as_bytes().iter() {
      v.push(ch);
    }
    v.push('\t' as u8);

    let mut k = i;
    let mut l = i;
    for &byte in chunk {
      if let Some(code) = code_from_offset(&offsets, k) {
        if let Some(current) = current_code {
          if current != code {
            reset_color(&mut v);
            current_code = Some(code);
            if let Some(&color) = colors.get(&code) {
              write_color(&mut v, color);
            }
          }
        } else {
          current_code = Some(code);
          if let Some(&color) = colors.get(&code) {
            write_color(&mut v, color);
          }
        }
      }
      v.push(CHARS[(byte >> 4) as usize]);
      v.push(CHARS[(byte & 0xf) as usize]);
      v.push(' ' as u8);
      k = k + 1;
    }

    reset_color(&mut v);

    if chunk_size > chunk.len() {
      for _ in 0..(chunk_size - chunk.len()) {
        v.push(' ' as u8);
        v.push(' ' as u8);
        v.push(' ' as u8);
      }
    }
    v.push('\t' as u8);

    for &byte in chunk {
      if let Some(code) = code_from_offset(&offsets, l) {
        if let Some(current) = current_code2 {
          if current != code {
            reset_color(&mut v);
            current_code2 = Some(code);
            if let Some(&color) = colors.get(&code) {
              write_color(&mut v, color);
            }
          }
        } else {
          current_code2 = Some(code);
          if let Some(&color) = colors.get(&code) {
            write_color(&mut v, color);
          }
        }
      }
      if (byte >=32 && byte <= 126) || byte >= 128 {
        v.push(byte);
      } else {
        v.push('.' as u8);
      }
      l = l + 1;
    }
    reset_color(&mut v);

    v.push('\n' as u8);
    i = i + chunk_size;
  }

  String::from_utf8_lossy(&v[..]).into_owned()
}

pub trait AsBytes {
  fn as_bytes(&self) -> &[u8];
}

impl<'a> AsBytes for &'a str {
  #[inline(always)]
  fn as_bytes(&self) -> &[u8] {
    str::as_bytes(self)
  }
}

impl AsBytes for str {
  #[inline(always)]
  fn as_bytes(&self) -> &[u8] {
    str::as_bytes(self)
  }
}

impl<'a> AsBytes for &'a [u8] {
  #[inline(always)]
  fn as_bytes(&self) -> &[u8] {
    *self
  }
}

impl AsBytes for [u8] {
  #[inline(always)]
  fn as_bytes(&self) -> &[u8] {
    self
  }
}

macro_rules! array_impls {
  ($($N:expr)+) => {
    $(
      impl<'a> AsBytes for &'a [u8; $N] {
        #[inline(always)]
        fn as_bytes(&self) -> &[u8] {
          *self
        }
      }

      impl AsBytes for [u8; $N] {
        #[inline(always)]
        fn as_bytes(&self) -> &[u8] {
          self
        }
      }
    )+
  };
}


array_impls! {
     0  1  2  3  4  5  6  7  8  9
    10 11 12 13 14 15 16 17 18 19
    20 21 22 23 24 25 26 27 28 29
    30 31 32
}

/// indicates which parser returned an error
#[derive(Debug,PartialEq,Eq,Hash,Clone)]
pub enum ErrorKind<E=u32> {
  Custom(E),
  Tag,
  MapRes,
  MapOpt,
  Alt,
  IsNot,
  IsA,
  SeparatedList,
  SeparatedNonEmptyList,
  Many0,
  Many1,
  ManyTill,
  Count,
  TakeUntilAndConsume,
  TakeUntil,
  TakeUntilEitherAndConsume,
  TakeUntilEither,
  LengthValue,
  TagClosure,
  Alpha,
  Digit,
  HexDigit,
  OctDigit,
  AlphaNumeric,
  Space,
  MultiSpace,
  LengthValueFn,
  Eof,
  ExprOpt,
  ExprRes,
  CondReduce,
  Switch,
  TagBits,
  OneOf,
  NoneOf,
  Char,
  CrLf,
  RegexpMatch,
  RegexpMatches,
  RegexpFind,
  RegexpCapture,
  RegexpCaptures,
  TakeWhile1,
  Complete,
  Fix,
  Escaped,
  EscapedTransform,
  TagStr,
  IsNotStr,
  IsAStr,
  TakeWhile1Str,
  NonEmpty,
  ManyMN,
  TableParser,
  TakeUntilAndConsumeStr,
  TakeUntilStr,
  Not,
  Permutation,
}

pub fn error_to_u32<E>(e: &ErrorKind<E>) -> u32 {
  match *e {
    ErrorKind::Custom(_)                 => 0,
    ErrorKind::Tag                       => 1,
    ErrorKind::MapRes                    => 2,
    ErrorKind::MapOpt                    => 3,
    ErrorKind::Alt                       => 4,
    ErrorKind::IsNot                     => 5,
    ErrorKind::IsA                       => 6,
    ErrorKind::SeparatedList             => 7,
    ErrorKind::SeparatedNonEmptyList     => 8,
    ErrorKind::Many1                     => 9,
    ErrorKind::Count                     => 10,
    ErrorKind::TakeUntilAndConsume       => 11,
    ErrorKind::TakeUntil                 => 12,
    ErrorKind::TakeUntilEitherAndConsume => 13,
    ErrorKind::TakeUntilEither           => 14,
    ErrorKind::LengthValue               => 15,
    ErrorKind::TagClosure                => 16,
    ErrorKind::Alpha                     => 17,
    ErrorKind::Digit                     => 18,
    ErrorKind::AlphaNumeric              => 19,
    ErrorKind::Space                     => 20,
    ErrorKind::MultiSpace                => 21,
    ErrorKind::LengthValueFn             => 22,
    ErrorKind::Eof                       => 23,
    ErrorKind::ExprOpt                   => 24,
    ErrorKind::ExprRes                   => 25,
    ErrorKind::CondReduce                => 26,
    ErrorKind::Switch                    => 27,
    ErrorKind::TagBits                   => 28,
    ErrorKind::OneOf                     => 29,
    ErrorKind::NoneOf                    => 30,
    ErrorKind::Char                      => 40,
    ErrorKind::CrLf                      => 41,
    ErrorKind::RegexpMatch               => 42,
    ErrorKind::RegexpMatches             => 43,
    ErrorKind::RegexpFind                => 44,
    ErrorKind::RegexpCapture             => 45,
    ErrorKind::RegexpCaptures            => 46,
    ErrorKind::TakeWhile1                => 47,
    ErrorKind::Complete                  => 48,
    ErrorKind::Fix                       => 49,
    ErrorKind::Escaped                   => 50,
    ErrorKind::EscapedTransform          => 51,
    ErrorKind::TagStr                    => 52,
    ErrorKind::IsNotStr                  => 53,
    ErrorKind::IsAStr                    => 54,
    ErrorKind::TakeWhile1Str             => 55,
    ErrorKind::NonEmpty                  => 56,
    ErrorKind::ManyMN                    => 57,
    ErrorKind::TakeUntilAndConsumeStr    => 58,
    ErrorKind::HexDigit                  => 59,
    ErrorKind::TakeUntilStr              => 60,
    ErrorKind::OctDigit                  => 61,
    ErrorKind::Many0                     => 62,
    ErrorKind::Not                       => 63,
    ErrorKind::Permutation               => 64,
<<<<<<< HEAD
    ErrorKind::TableParser               => 65,
=======
    ErrorKind::ManyTill                  => 65,
>>>>>>> b13eb4e0
  }
}

  impl<E> ErrorKind<E> {
    pub fn description(&self) -> &str {
      match *self {
        ErrorKind::Custom(_)                 => "Custom error",
        ErrorKind::Tag                       => "Tag",
        ErrorKind::MapRes                    => "Map on Result",
        ErrorKind::MapOpt                    => "Map on Option",
        ErrorKind::Alt                       => "Alternative",
        ErrorKind::IsNot                     => "IsNot",
        ErrorKind::IsA                       => "IsA",
        ErrorKind::SeparatedList             => "Separated list",
        ErrorKind::SeparatedNonEmptyList     => "Separated non empty list",
        ErrorKind::Many0                     => "Many0",
        ErrorKind::Many1                     => "Many1",
        ErrorKind::Count                     => "Count",
        ErrorKind::TakeUntilAndConsume       => "Take until and consume",
        ErrorKind::TakeUntil                 => "Take until",
        ErrorKind::TakeUntilEitherAndConsume => "Take until either and consume",
        ErrorKind::TakeUntilEither           => "Take until either",
        ErrorKind::LengthValue               => "Length followed by value",
        ErrorKind::TagClosure                => "Tag closure",
        ErrorKind::Alpha                     => "Alphabetic",
        ErrorKind::Digit                     => "Digit",
        ErrorKind::AlphaNumeric              => "AlphaNumeric",
        ErrorKind::Space                     => "Space",
        ErrorKind::MultiSpace                => "Multiple spaces",
        ErrorKind::LengthValueFn             => "LengthValueFn",
        ErrorKind::Eof                       => "End of file",
        ErrorKind::ExprOpt                   => "Evaluate Option",
        ErrorKind::ExprRes                   => "Evaluate Result",
        ErrorKind::CondReduce                => "Condition reduce",
        ErrorKind::Switch                    => "Switch",
        ErrorKind::TagBits                   => "Tag on bitstream",
        ErrorKind::OneOf                     => "OneOf",
        ErrorKind::NoneOf                    => "NoneOf",
        ErrorKind::Char                      => "Char",
        ErrorKind::CrLf                      => "CrLf",
        ErrorKind::RegexpMatch               => "RegexpMatch",
        ErrorKind::RegexpMatches             => "RegexpMatches",
        ErrorKind::RegexpFind                => "RegexpFind",
        ErrorKind::RegexpCapture             => "RegexpCapture",
        ErrorKind::RegexpCaptures            => "RegexpCaptures",
        ErrorKind::TakeWhile1                => "TakeWhile1",
        ErrorKind::Complete                  => "Complete",
        ErrorKind::Fix                       => "Fix",
        ErrorKind::Escaped                   => "Escaped",
        ErrorKind::EscapedTransform          => "EscapedTransform",
        ErrorKind::TagStr                    => "Tag on strings",
        ErrorKind::IsNotStr                  => "IsNot on strings",
        ErrorKind::IsAStr                    => "IsA on strings",
        ErrorKind::TakeWhile1Str             => "TakeWhile1 on strings",
        ErrorKind::NonEmpty                  => "NonEmpty",
        ErrorKind::ManyMN                    => "Many(m, n)",
        ErrorKind::TakeUntilAndConsumeStr    => "Take until and consume on strings",
        ErrorKind::HexDigit                  => "Hexadecimal Digit",
        ErrorKind::TakeUntilStr              => "Take until on strings",
        ErrorKind::OctDigit                  => "Octal digit",
        ErrorKind::Not                       => "Negation",
        ErrorKind::Permutation               => "Permutation",
<<<<<<< HEAD
        ErrorKind::TableParser               => "TableParser",
=======
        ErrorKind::ManyTill                  => "ManyTill",
>>>>>>> b13eb4e0
      }

    }
  }

#[cfg(test)]
mod tests {
    use super::*;

    #[test]
    fn test_offset_u8() {
      let s = b"abcd123";
      let a = &s[..];
      let b = &a[2..];
      let c = &a[..4];
      let d = &a[3..5];
      assert_eq!(a.offset(b), 2);
      assert_eq!(a.offset(c), 0);
      assert_eq!(a.offset(d), 3);
    }

    #[test]
    fn test_offset_str() {
      let s = "abcřèÂßÇd123";
      let a = &s[..];
      let b = &a[7..];
      let c = &a[..5];
      let d = &a[5..9];
      assert_eq!(a.offset(b), 7);
      assert_eq!(a.offset(c), 0);
      assert_eq!(a.offset(d), 5);
    }
}<|MERGE_RESOLUTION|>--- conflicted
+++ resolved
@@ -634,11 +634,8 @@
     ErrorKind::Many0                     => 62,
     ErrorKind::Not                       => 63,
     ErrorKind::Permutation               => 64,
-<<<<<<< HEAD
-    ErrorKind::TableParser               => 65,
-=======
     ErrorKind::ManyTill                  => 65,
->>>>>>> b13eb4e0
+    ErrorKind::TableParser               => 66,
   }
 }
 
@@ -701,11 +698,8 @@
         ErrorKind::OctDigit                  => "Octal digit",
         ErrorKind::Not                       => "Negation",
         ErrorKind::Permutation               => "Permutation",
-<<<<<<< HEAD
+        ErrorKind::ManyTill                  => "ManyTill",
         ErrorKind::TableParser               => "TableParser",
-=======
-        ErrorKind::ManyTill                  => "ManyTill",
->>>>>>> b13eb4e0
       }
 
     }
