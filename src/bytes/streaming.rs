--- conflicted
+++ resolved
@@ -199,11 +199,7 @@
   move |i: Input| i.split_at_position(|c| !cond(c))
 }
 
-<<<<<<< HEAD
-/// Returns the longest (at least 1) input slice that matches the predicate
-=======
-/// Returns the longest (atleast 1) input slice that matches the predicate.
->>>>>>> 28fb8463
+/// Returns the longest (at least 1) input slice that matches the predicate.
 ///
 /// The parser will return the longest slice that matches the given predicate *(a function that
 /// takes the input and returns a bool)*.
@@ -361,11 +357,7 @@
   move |i: Input| i.split_at_position(|c| cond(c))
 }
 
-<<<<<<< HEAD
-/// Returns the longest (at least 1) input slice till a predicate is met
-=======
-/// Returns the longest (atleast 1) input slice till a predicate is met.
->>>>>>> 28fb8463
+/// Returns the longest (at least 1) input slice till a predicate is met.
 ///
 /// The parser will return the longest slice till the given predicate *(a function that
 /// takes the input and returns a bool)*.
