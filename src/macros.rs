//! Macro combinators
//!
//! Macros are used to make combination easier,
//! since they often do not depend on the type
//! of the data they manipulate or return.
//!
//! There is a trick to make them easier to assemble,
//! combinators are defined like this:
//!
//! ```ignore
//! macro_rules! tag (
//!   ($i:expr, $inp: expr) => (
//!     {
//!       ...
//!     }
//!   );
//! );
//! ```
//!
//! But when used in other combinators, are Used
//! like this:
//!
//! ```ignore
//! named!(my_function, tag!("abcd"));
//! ```
//!
//! Internally, other combinators will rewrite
//! that call to pass the input as first argument:
//!
//! ```ignore
//! macro_rules! named (
//!   ($name:ident, $submac:ident!( $($args:tt)* )) => (
//!     fn $name<'a>( i: &'a [u8] ) -> IResult<'a,&[u8], &[u8]> {
//!       $submac!(i, $($args)*)
//!     }
//!   );
//! );
//! ```
//!
//! If you want to call a combinator directly, you can
//! do it like this:
//!
//! ```ignore
//! let res = { tag!(input, "abcd"); }
//! ```
//!
//! Combinators must have a specific variant for
//! non-macro arguments. Example: passing a function
//! to take_while! instead of another combinator.
//!
//! ```ignore
//! macro_rules! take_while(
//!   ($input:expr, $submac:ident!( $($args:tt)* )) => (
//!     {
//!       ...
//!     }
//!   );
//!
//!   // wrap the function in a macro to pass it to the main implementation
//!   ($input:expr, $f:expr) => (
//!     take_while!($input, call!($f));
//!   );
//! );
//! ```
#[allow(unused_variables)]

/// Wraps a parser in a closure
#[macro_export]
macro_rules! closure (
    ($ty:ty, $submac:ident!( $($args:tt)* )) => (
        |i: $ty| { $submac!(i, $($args)*) }
    );
    ($submac:ident!( $($args:tt)* )) => (
        |i| { $submac!(i, $($args)*) }
    );
);

/// Makes a function from a parser combination
///
/// The type can be set up if the compiler needs
/// more information
///
/// ```ignore
/// named!(my_function( &[u8] ) -> &[u8], tag!("abcd"));
/// // first type parameter is input, second is output
/// named!(my_function<&[u8], &[u8]>,     tag!("abcd"));
/// // will have &[u8] as input type, &[u8] as output type
/// named!(my_function,                   tag!("abcd"));
/// // will use &[u8] as input type (use this if the compiler
/// // complains about lifetime issues
/// named!(my_function<&[u8]>,            tag!("abcd"));
/// //prefix them with 'pub' to make the functions public
/// named!(pub my_function,               tag!("abcd"));
/// ```
#[macro_export]
macro_rules! named (
    (#$($args:tt)*) => (
        named_attr!(#$($args)*);
    );
    ($name:ident( $i:ty ) -> $o:ty, $submac:ident!( $($args:tt)* )) => (
        #[allow(unused_variables)]
        fn $name( i: $i ) -> $crate::IResult<$i,$o,u32> {
            $submac!(i, $($args)*)
        }
    );
    ($name:ident<$i:ty,$o:ty,$e:ty>, $submac:ident!( $($args:tt)* )) => (
        #[allow(unused_variables)]
        fn $name( i: $i ) -> $crate::IResult<$i, $o, $e> {
            $submac!(i, $($args)*)
        }
    );
    ($name:ident<$i:ty,$o:ty>, $submac:ident!( $($args:tt)* )) => (
        #[allow(unused_variables)]
        fn $name( i: $i ) -> $crate::IResult<$i, $o, u32> {
            $submac!(i, $($args)*)
        }
    );
    ($name:ident<$o:ty>, $submac:ident!( $($args:tt)* )) => (
        #[allow(unused_variables)]
        fn $name<'a>( i: &'a[u8] ) -> $crate::IResult<&'a [u8], $o, u32> {
            $submac!(i, $($args)*)
        }
    );
    ($name:ident, $submac:ident!( $($args:tt)* )) => (
        #[allow(unused_variables)]
        fn $name( i: &[u8] ) -> $crate::IResult<&[u8], &[u8], u32> {
            $submac!(i, $($args)*)
        }
    );
    (pub $name:ident( $i:ty ) -> $o:ty, $submac:ident!( $($args:tt)* )) => (
        #[allow(unused_variables)]
        pub fn $name( i: $i ) -> $crate::IResult<$i,$o, u32> {
            $submac!(i, $($args)*)
        }
    );
    (pub $name:ident<$i:ty,$o:ty,$e:ty>, $submac:ident!( $($args:tt)* )) => (
        #[allow(unused_variables)]
        pub fn $name( i: $i ) -> $crate::IResult<$i, $o, $e> {
            $submac!(i, $($args)*)
        }
    );
    (pub $name:ident<$i:ty,$o:ty>, $submac:ident!( $($args:tt)* )) => (
        #[allow(unused_variables)]
        pub fn $name( i: $i ) -> $crate::IResult<$i, $o, u32> {
            $submac!(i, $($args)*)
        }
    );
    (pub $name:ident<$o:ty>, $submac:ident!( $($args:tt)* )) => (
        #[allow(unused_variables)]
        pub fn $name( i: &[u8] ) -> $crate::IResult<&[u8], $o, u32> {
            $submac!(i, $($args)*)
        }
    );
    (pub $name:ident, $submac:ident!( $($args:tt)* )) => (
        #[allow(unused_variables)]
        pub fn $name<'a>( i: &'a [u8] ) -> $crate::IResult<&[u8], &[u8], u32> {
            $submac!(i, $($args)*)
        }
    );
);

/// Makes a function from a parser combination with arguments.
#[macro_export]
macro_rules! named_args {
    (pub $func_name:ident ( $( $arg:ident : $typ:ty),* ) <$i:ty,$o:ty> , $submac:ident!( $($args:tt)* )) => (
        #[allow(unused_variables)]
        pub fn $func_name( input: $i, $( $arg : $typ ),* ) -> $crate::IResult<$i, $o, u32> {
            $submac!(input, $($args)*)
        }
    );
    (pub $func_name:ident ( $( $arg:ident : $typ:ty ),* ) < $return_type:ty > , $submac:ident!( $($args:tt)* ) ) => {
        pub fn $func_name(input: &[u8], $( $arg : $typ ),*) -> $crate::IResult<&[u8], $return_type> {
            $submac!(input, $($args)*)
        }
    };
    (pub $func_name:ident < 'a > ( $( $arg:ident : $typ:ty ),* ) < $return_type:ty > , $submac:ident!( $($args:tt)* ) ) => {
        pub fn $func_name<'this_is_probably_unique_i_hope_please, 'a>(input: &'this_is_probably_unique_i_hope_please [u8], $( $arg : $typ ),*) -> $crate::IResult<&'this_is_probably_unique_i_hope_please [u8], $return_type> {
            $submac!(input, $($args)*)
        }
    };
    (pub $func_name:ident < 'a >  ( $( $arg:ident : $typ:ty),* ) <$i:ty,$o:ty> , $submac:ident!( $($args:tt)* )) => (
        #[allow(unused_variables)]
        pub fn $func_name<'this_is_probably_unique_i_hope_please, 'a>( input: $i, $( $arg : $typ ),* ) -> $crate::IResult<$i, $o, u32> {
            $submac!(input, $($args)*)
        }
    );
    ($func_name:ident ( $( $arg:ident : $typ:ty),* ) <$i:ty,$o:ty> , $submac:ident!( $($args:tt)* )) => (
        #[allow(unused_variables)]
        fn $func_name( input: $i, $( $arg : $typ ),* ) -> $crate::IResult<$i, $o, u32> {
            $submac!(input, $($args)*)
        }
    );
    ($func_name:ident ( $( $arg:ident : $typ:ty ),* ) < $return_type:ty > , $submac:ident!( $($args:tt)* ) ) => {
        fn $func_name(input: &[u8], $( $arg : $typ ),*) -> $crate::IResult<&[u8], $return_type> {
            $submac!(input, $($args)*)
        }
    };
    ($func_name:ident < 'a > ( $( $arg:ident : $typ:ty ),* ) < $return_type:ty > , $submac:ident!( $($args:tt)* ) ) => {
        fn $func_name<'this_is_probably_unique_i_hope_please, 'a>(input: &'this_is_probably_unique_i_hope_please [u8], $( $arg : $typ ),*) -> $crate::IResult<&'this_is_probably_unique_i_hope_please [u8], $return_type> {
            $submac!(input, $($args)*)
        }
    };
    ($func_name:ident < 'a >  ( $( $arg:ident : $typ:ty),* ) <$i:ty,$o:ty> , $submac:ident!( $($args:tt)* )) => (
        #[allow(unused_variables)]
        fn $func_name<'this_is_probably_unique_i_hope_please, 'a>( input: $i, $( $arg : $typ ),* ) -> $crate::IResult<$i, $o, u32> {
            $submac!(input, $($args)*)
        }
    );
    (pub $func_name:ident ( $( $arg:ident : $typ:ty ),* ) < $input_type:ty, $return_type:ty > , $submac:ident!( $($args:tt)* ) ) => {
        pub fn $func_name(input: $input_type, $( $arg : $typ ),*) -> $crate::IResult<$input_type, $return_type> {
            $submac!(input, $($args)*)
        }
    };
    ($func_name:ident ( $( $arg:ident : $typ:ty ),* ) < $input_type:ty, $return_type:ty > , $submac:ident!( $($args:tt)* ) ) => {
        fn $func_name(input: $input_type, $( $arg : $typ ),*) -> $crate::IResult<$input_type, $return_type> {
            $submac!(input, $($args)*)
        }
    };
}

/// Makes a function from a parser combination, with attributes
///
/// The usage of this macro is almost identical to `named!`, except that
/// you also pass attributes to be attached to the generated function.
/// This is ideal for adding documentation to your parser.
///
/// ```ignore
/// // Create my_function as if you wrote it with the doc comment /// My Func
/// named_attr!(#[doc = "My Func"], my_function( &[u8] ) -> &[u8], tag!("abcd"));
/// // Also works for pub functions, and multiple lines
/// named!(#[doc = "My Func\nRecognise abcd"], pub my_function, tag!("abcd"));
/// // Multiple attributes can be passed if required
/// named!(#[doc = "My Func"] #[inline(always)], pub my_function, tag!("abcd"));
/// ```
#[macro_export]
macro_rules! named_attr (
    ($(#[$attr:meta])*, $name:ident( $i:ty ) -> $o:ty, $submac:ident!( $($args:tt)* )) => (
        $(#[$attr])*
        fn $name( i: $i ) -> $crate::IResult<$i,$o,u32> {
            $submac!(i, $($args)*)
        }
    );
    ($(#[$attr:meta])*, $name:ident<$i:ty,$o:ty,$e:ty>, $submac:ident!( $($args:tt)* )) => (
        $(#[$attr])*
        fn $name( i: $i ) -> $crate::IResult<$i, $o, $e> {
            $submac!(i, $($args)*)
        }
    );
    ($(#[$attr:meta])*, $name:ident<$i:ty,$o:ty>, $submac:ident!( $($args:tt)* )) => (
        $(#[$attr])*
        fn $name( i: $i ) -> $crate::IResult<$i, $o, u32> {
            $submac!(i, $($args)*)
        }
    );
    ($(#[$attr:meta])*, $name:ident<$o:ty>, $submac:ident!( $($args:tt)* )) => (
        $(#[$attr])*
        fn $name<'a>( i: &'a[u8] ) -> $crate::IResult<&'a [u8], $o, u32> {
            $submac!(i, $($args)*)
        }
    );
    ($(#[$attr:meta])*, $name:ident, $submac:ident!( $($args:tt)* )) => (
        $(#[$attr])*
        fn $name( i: &[u8] ) -> $crate::IResult<&[u8], &[u8], u32> {
            $submac!(i, $($args)*)
        }
    );
    ($(#[$attr:meta])*, pub $name:ident( $i:ty ) -> $o:ty, $submac:ident!( $($args:tt)* )) => (
        $(#[$attr])*
        pub fn $name( i: $i ) -> $crate::IResult<$i,$o, u32> {
            $submac!(i, $($args)*)
        }
    );
    ($(#[$attr:meta])*, pub $name:ident<$i:ty,$o:ty,$e:ty>, $submac:ident!( $($args:tt)* )) => (
        $(#[$attr])*
        pub fn $name( i: $i ) -> $crate::IResult<$i, $o, $e> {
            $submac!(i, $($args)*)
        }
    );
    ($(#[$attr:meta])*, pub $name:ident<$i:ty,$o:ty>, $submac:ident!( $($args:tt)* )) => (
        $(#[$attr])*
        pub fn $name( i: $i ) -> $crate::IResult<$i, $o, u32> {
            $submac!(i, $($args)*)
        }
    );
    ($(#[$attr:meta])*, pub $name:ident<$o:ty>, $submac:ident!( $($args:tt)* )) => (
        $(#[$attr])*
        pub fn $name( i: &[u8] ) -> $crate::IResult<&[u8], $o, u32> {
            $submac!(i, $($args)*)
        }
    );
    ($(#[$attr:meta])*, pub $name:ident, $submac:ident!( $($args:tt)* )) => (
        $(#[$attr])*
        pub fn $name<'a>( i: &'a [u8] ) -> $crate::IResult<&[u8], &[u8], u32> {
            $submac!(i, $($args)*)
        }
    );
);

/// Used to wrap common expressions and function as macros
///
/// ```
/// # #[macro_use] extern crate nom;
/// # use nom::IResult;
/// # fn main() {
///   fn take_wrapper(input: &[u8], i: u8) -> IResult<&[u8],&[u8]> { take!(input, i * 10) }
///
///   // will make a parser taking 20 bytes
///   named!(parser, call!(take_wrapper, 2));
/// # }
/// ```
#[macro_export]
macro_rules! call (
  ($i:expr, $fun:expr) => ( $fun( $i ) );
  ($i:expr, $fun:expr, $($args:expr),* ) => ( $fun( $i, $($args),* ) );
);

/// emulate function currying: `apply!(my_function, arg1, arg2, ...)` becomes `my_function(input, arg1, arg2, ...)`
///
/// ```
/// # #[macro_use] extern crate nom;
/// # use nom::IResult;
/// # fn main() {
///   fn take_wrapper(input: &[u8], i: u8) -> IResult<&[u8],&[u8]> { take!(input, i * 10) }
///
///   // will make a parser taking 20 bytes
///   named!(parser, apply!(take_wrapper, 2));
/// # }
/// ```
#[macro_export]
macro_rules! apply (
  ($i:expr, $fun:expr, $($args:expr),* ) => ( $fun( $i, $($args),* ) );
);

/// Prevents backtracking if the child parser fails
///
/// This parser will do an early return instead of sending
/// its result to the parent parser.
///
/// If another `return_error!` combinator is present in the parent
/// chain, the error will be wrapped and another early
/// return will be made.
///
/// This makes it easy to build report on which parser failed,
/// where it failed in the input, and the chain of parsers
/// that led it there.
///
/// Additionally, the error chain contains number identifiers
/// that can be matched to provide useful error messages.
///
/// ```
/// # #[macro_use] extern crate nom;
/// # use nom::Err;
/// # use nom::ErrorKind;
/// # fn main() {
///     named!(err_test<&[u8],&[u8],u32>, alt!(
///       tag!("abcd") |
///       preceded!(tag!("efgh"), return_error!(ErrorKind::Custom(42u32),
///           do_parse!(
///                  tag!("ijkl")                                        >>
///             res: return_error!(ErrorKind::Custom(128), tag!("mnop")) >>
///             (res)
///           )
///         )
///       )
///     ));
///     let a = &b"efghblah"[..];
///     let b = &b"efghijklblah"[..];
///     let c = &b"efghijklmnop"[..];
///
///     let blah = &b"blah"[..];
///
///     let res_a = err_test(a);
///     let res_b = err_test(b);
///     let res_c = err_test(c);
///     assert_eq!(res_a, Err(Err::Failure(error_node_position!(ErrorKind::Custom(42), blah, error_position!(ErrorKind::Tag, blah)))));
///     assert_eq!(res_b, Err(Err::Failure(error_node_position!(ErrorKind::Custom(42), &b"ijklblah"[..],
///       error_node_position!(ErrorKind::Custom(128), blah, error_position!(ErrorKind::Tag, blah))))
///     ));
/// # }
/// ```
///
#[macro_export]
macro_rules! return_error (
  ($i:expr, $code:expr, $submac:ident!( $($args:tt)* )) => (
    {
      use ::std::result::Result::*;
      use $crate::{Context,Err,ErrorKind};

      let i_ = $i.clone();
      let cl = || {
        $submac!(i_, $($args)*)
      };

      fn unify_types<I,E>(_: &Context<I,E>, _: &Context<I,E>) {}

      match cl() {
        Err(Err::Incomplete(x)) => Err(Err::Incomplete(x)),
        Ok((i, o))              => Ok((i, o)),
        Err(Err::Error(e)) | Err(Err::Failure(e)) => {
          unify_types(&e, &Context::Code($i, $code));
          return Err(Err::Failure(error_node_position!($code, $i, e)))
        }
      }
    }
  );
  ($i:expr, $code:expr, $f:expr) => (
    return_error!($i, $code, call!($f));
  );
);

/// Add an error if the child parser fails
///
/// While error! does an early return and avoids backtracking,
/// add_return_error! backtracks normally. It just provides more context
/// for an error
///
/// ```
/// # #[macro_use] extern crate nom;
/// # use std::collections;
/// # use nom::Err;
/// # use nom::ErrorKind;
/// # fn main() {
///     named!(err_test, add_return_error!(ErrorKind::Custom(42u32), tag!("abcd")));
///
///     let a = &b"efghblah"[..];
///     let res_a = err_test(a);
///     assert_eq!(res_a, Err(Err::Error(error_node_position!(ErrorKind::Custom(42), a, error_position!(ErrorKind::Tag, a)))));
/// # }
/// ```
///
#[macro_export]
macro_rules! add_return_error (
  ($i:expr, $code:expr, $submac:ident!( $($args:tt)* )) => (
    {
      use ::std::result::Result::*;
      use $crate::{Err,Context,ErrorKind};

      fn unify_types<I,E>(_: &Context<I,E>, _: &Context<I,E>) {}
      match $submac!($i, $($args)*) {
        Ok((i, o))    => Ok((i, o)),
        Err(Err::Error(e))      => {
          unify_types(&e, &Context::Code($i, $code));
          Err(Err::Error(error_node_position!($code, $i, e)))
        },
        Err(Err::Failure(e))      => {
          unify_types(&e, &Context::Code($i, $code));
          Err(Err::Failure(error_node_position!($code, $i, e)))
        },
        Err(e) => Err(e),
      }
    }
  );
  ($i:expr, $code:expr, $f:expr) => (
    add_return_error!($i, $code, call!($f));
  );
);

/// replaces a `Incomplete` returned by the child parser
/// with an `Error`
///
/// ```
/// # #[macro_use] extern crate nom;
/// # use std::collections;
/// # use nom::Err;
/// # use nom::ErrorKind;
/// # fn main() {
///     named!(take_5, complete!(take!(5)));
///
///     let a = &b"abcd"[..];
///     let res_a = take_5(a);
///     assert_eq!(res_a, Err(Err::Error(error_position!(ErrorKind::Complete, a))));
/// # }
/// ```
///
#[macro_export]
macro_rules! complete (
  ($i:expr, $submac:ident!( $($args:tt)* )) => (
    {
      use ::std::result::Result::*;
      use $crate::{Err,ErrorKind};

      let i_ = $i.clone();
      match $submac!(i_, $($args)*) {
        Err(Err::Incomplete(_)) =>  {
          Err(Err::Error(error_position!(ErrorKind::Complete::<u32>, $i)))
        },
        rest => rest
      }
    }
  );
  ($i:expr, $f:expr) => (
    complete!($i, call!($f));
  );
);

/// A bit like `std::try!`, this macro will return the remaining input and parsed value if the child parser returned `Done`,
/// and will do an early return for `Error` and `Incomplete`
/// this can provide more flexibility than `do_parse!` if needed
///
/// ```
/// # #[macro_use] extern crate nom;
/// # use nom::Err;
/// # use nom::ErrorKind;
/// # use nom::IResult;
///
///  fn take_add(input:&[u8], size: u8) -> IResult<&[u8],&[u8]> {
///    let (i1, sz)     = try_parse!(input, nom::be_u8);
///    let (i2, length) = try_parse!(i1, expr_opt!(size.checked_add(sz)));
///    let (i3, data)   = try_parse!(i2, take!(length));
///    return Ok((i3, data));
///  }
/// # fn main() {
/// let arr1 = [1, 2, 3, 4, 5];
/// let r1 = take_add(&arr1[..], 1);
/// assert_eq!(r1, Ok((&[4,5][..], &[2,3][..])));
///
/// let arr2 = [0xFE, 2, 3, 4, 5];
/// // size is overflowing
/// let r1 = take_add(&arr2[..], 42);
/// assert_eq!(r1, Err(Err::Error(error_position!(ErrorKind::ExprOpt,&[2,3,4,5][..]))));
/// # }
/// ```
#[macro_export]
macro_rules! try_parse (
  ($i:expr, $submac:ident!( $($args:tt)* )) => ({
    use ::std::result::Result::*;
    use $crate::{Convert,Context,Err};

    match $submac!($i, $($args)*) {
      Ok((i,o)) => (i,o),
      Err(e)    => return Err(e),
    }
    });
  ($i:expr, $f:expr) => (
    try_parse!($i, call!($f))
  );
);

/// `map!(I -> IResult<I,O>, O -> P) => I -> IResult<I, P>`
/// maps a function on the result of a parser
#[macro_export]
macro_rules! map(
  // Internal parser, do not use directly
  (__impl $i:expr, $submac:ident!( $($args:tt)* ), $g:expr) => (
    {
      pub fn _unify<T, R, F: FnOnce(T) -> R>(f: F, t: T) -> R {
       f(t)
      }

      ($submac!($i, $($args)*)).map(|(i,o)| {
        (i, _unify($g, o))
      })
    }
  );
  ($i:expr, $submac:ident!( $($args:tt)* ), $g:expr) => (
    map!(__impl $i, $submac!($($args)*), $g);
  );
  ($i:expr, $f:expr, $g:expr) => (
    map!(__impl $i, call!($f), $g);
  );
);

/// `map_res!(I -> IResult<I,O>, O -> Result<P>) => I -> IResult<I, P>`
/// maps a function returning a Result on the output of a parser
#[macro_export]
macro_rules! map_res (
  // Internal parser, do not use directly
  (__impl $i:expr, $submac:ident!( $($args:tt)* ), $submac2:ident!( $($args2:tt)* )) => (
    {
      use ::std::result::Result::*;
      use $crate::Err;

      let i_ = $i.clone();
      ($submac!(i_, $($args)*)).and_then(|(i,o)| {
        match $submac2!(o, $($args2)*) {
          Ok(output) => Ok((i, output)),
          Err(_) => {
            let e = $crate::ErrorKind::MapRes;
            Err(Err::Error(error_position!(e, $i)))
          },
        }
      })
    }
  );
  ($i:expr, $submac:ident!( $($args:tt)* ), $g:expr) => (
    map_res!(__impl $i, $submac!($($args)*), call!($g));
  );
  ($i:expr, $submac:ident!( $($args:tt)* ), $submac2:ident!( $($args2:tt)* )) => (
    map_res!(__impl $i, $submac!($($args)*), $submac2!($($args2)*));
  );
  ($i:expr, $f:expr, $g:expr) => (
    map_res!(__impl $i, call!($f), call!($g));
  );
  ($i:expr, $f:expr, $submac:ident!( $($args:tt)* )) => (
    map_res!(__impl $i, call!($f), $submac!($($args)*));
  );
);

/// `map_opt!(I -> IResult<I,O>, O -> Option<P>) => I -> IResult<I, P>`
/// maps a function returning an Option on the output of a parser
#[macro_export]
macro_rules! map_opt (
  // Internal parser, do not use directly
  (__impl $i:expr, $submac:ident!( $($args:tt)* ), $submac2:ident!( $($args2:tt)* )) => (
    {
      use ::std::result::Result::*;
      use ::std::option::Option::*;
      use $crate::{Err,ErrorKind};

      let i_ = $i.clone();
      match $submac!(i_, $($args)*) {
        Ok((i, o))              => match $submac2!(o, $($args2)*) {
          Some(output) => Ok((i, output)),
          None         => {
            let e = ErrorKind::MapOpt;
            Err(Err::Error(error_position!(e, $i)))
        }
        },
        Err(e) => Err(e)
      }
    }
  );
  ($i:expr, $submac:ident!( $($args:tt)* ), $g:expr) => (
    map_opt!(__impl $i, $submac!($($args)*), call!($g));
  );
  ($i:expr, $submac:ident!( $($args:tt)* ), $submac2:ident!( $($args2:tt)* )) => (
    map_opt!(__impl $i, $submac!($($args)*), $submac2!($($args2)*));
  );
  ($i:expr, $f:expr, $g:expr) => (
    map_opt!(__impl $i, call!($f), call!($g));
  );
  ($i:expr, $f:expr, $submac:ident!( $($args:tt)* )) => (
    map_opt!(__impl $i, call!($f), $submac!($($args)*));
  );
);

/// `parse_to!(O) => I -> IResult<I, O>`
/// uses the `parse` method from `std::str::FromStr` to convert the current
/// input to the specified type
///
/// this will completely consume the input
#[macro_export]
macro_rules! parse_to (
  ($i:expr, $t:ty ) => (
    {
      use ::std::result::Result::*;
      use ::std::option::Option;
      use ::std::option::Option::*;
      use $crate::{Err,ErrorKind,Context};

      use $crate::ParseTo;
      use $crate::Slice;
      use $crate::InputLength;

      let res: Option<$t> = ($i).parse_to();
      match res {
        Some(output) => Ok(($i.slice(..$i.input_len()), output)),
        None         => Err(Err::Error(Context::Code($i, ErrorKind::MapOpt::<u32>)))
      }
    }
  );
);

/// `verify!(I -> IResult<I,O>, O -> bool) => I -> IResult<I, O>`
/// returns the result of the child parser if it satisfies a verification function
///
/// ```
/// # #[macro_use] extern crate nom;
/// # fn main() {
///  named!(check<u32>, verify!(nom::be_u32, |val:u32| val >= 0 && val < 3));
/// # }
/// ```
#[macro_export]
macro_rules! verify (
  // Internal parser, do not use directly
  (__impl $i:expr, $submac:ident!( $($args:tt)* ), $submac2:ident!( $($args2:tt)* )) => (
    {
      use ::std::result::Result::*;
      use $crate::{Err,ErrorKind};

      let i_ = $i.clone();
      match $submac!(i_, $($args)*) {
        Err(e)     => Err(e),
        Ok((i, o)) => if $submac2!(o, $($args2)*) {
          Ok((i, o))
        } else {
          Err(Err::Error(error_position!(ErrorKind::Verify, $i)))
        }
      }
    }
  );
  ($i:expr, $submac:ident!( $($args:tt)* ), $g:expr) => (
    verify!(__impl $i, $submac!($($args)*), call!($g));
  );
  ($i:expr, $submac:ident!( $($args:tt)* ), $submac2:ident!( $($args2:tt)* )) => (
    verify!(__impl $i, $submac!($($args)*), $submac2!($($args2)*));
  );
  ($i:expr, $f:expr, $g:expr) => (
    verify!(__impl $i, call!($f), call!($g));
  );
  ($i:expr, $f:expr, $submac:ident!( $($args:tt)* )) => (
    verify!(__impl $i, call!($f), $submac!($($args)*));
  );
);

/// `value!(T, R -> IResult<R, S> ) => R -> IResult<R, T>`
///
/// or `value!(T) => R -> IResult<R, T>`
///
/// If the child parser was successful, return the value.
/// If no child parser is provided, always return the value
///
/// ```
/// # #[macro_use] extern crate nom;
/// # fn main() {
///  named!(x<u8>, value!(42, delimited!(tag!("<!--"), take!(5), tag!("-->"))));
///  named!(y<u8>, delimited!(tag!("<!--"), value!(42), tag!("-->")));
///  let r = x(&b"<!-- abc --> aaa"[..]);
///  assert_eq!(r, Ok((&b" aaa"[..], 42)));
///
///  let r2 = y(&b"<!----> aaa"[..]);
///  assert_eq!(r2, Ok((&b" aaa"[..], 42)));
/// # }
/// ```
#[macro_export]
macro_rules! value (
  ($i:expr, $res:expr, $submac:ident!( $($args:tt)* )) => (
    {
      use ::std::result::Result::*;
      use $crate::{Convert,Err,Needed,IResult};

      match $submac!($i, $($args)*) {
        Ok((i,_)) => {
          Ok((i, $res))
        },
        Err(e) => Err(e),
      }
    }
  );
  ($i:expr, $res:expr, $f:expr) => (
    value!($i, $res, call!($f))
  );
  ($i:expr, $res:expr) => (
    {
      Ok(($i, $res))
    }
  );
);

/// `expr_res!(Result<E,O>) => I -> IResult<I, O>`
/// evaluate an expression that returns a Result<T,E> and returns a IResult::Done(I,T) if Ok
///
/// See expr_opt for an example
#[macro_export]
macro_rules! expr_res (
  ($i:expr, $e:expr) => (
    {
      use ::std::result::Result::*;
      use $crate::{Err,Needed,IResult,ErrorKind};

      match $e {
        Ok(output) => Ok(($i, output)),
        Err(_)     => Err(Err::Error(error_position!(ErrorKind::ExprRes::<u32>, $i)))
      }
    }
  );
);

/// `expr_opt!(Option<O>) => I -> IResult<I, O>`
/// evaluate an expression that returns a Option<T> and returns a IResult::Done(I,T) if Some
///
/// Useful when doing computations in a chain
///
/// ```
/// # #[macro_use] extern crate nom;
/// # use nom::Err;
/// # use nom::IResult;
/// # use nom::{be_u8,ErrorKind};
///
///  fn take_add(input:&[u8], size: u8) -> IResult<&[u8],&[u8]> {
///    do_parse!(input,
///      sz:     be_u8                             >>
///      length: expr_opt!(size.checked_add(sz))   >> // checking for integer overflow (returns an Option)
///      data:   take!(length)                     >>
///      (data)
///    )
///  }
/// # fn main() {
/// let arr1 = [1, 2, 3, 4, 5];
/// let r1 = take_add(&arr1[..], 1);
/// assert_eq!(r1, Ok((&[4,5][..], &[2,3][..])));
///
/// let arr2 = [0xFE, 2, 3, 4, 5];
/// // size is overflowing
/// let r1 = take_add(&arr2[..], 42);
/// assert_eq!(r1, Err(Err::Error(error_position!(ErrorKind::ExprOpt,&[2,3,4,5][..]))));
/// # }
/// ```
#[macro_export]
macro_rules! expr_opt (
  ($i:expr, $e:expr) => (
    {
      use ::std::result::Result::*;
      use $crate::{Err,Needed,IResult,ErrorKind};

      match $e {
        ::std::option::Option::Some(output) => Ok(($i, output)),
        ::std::option::Option::None         => Err(Err::Error(error_position!(ErrorKind::ExprOpt::<u32>, $i)))
      }
    }
  );
);

/// `opt!(I -> IResult<I,O>) => I -> IResult<I, Option<O>>`
/// make the underlying parser optional
///
/// returns an Option of the returned type. This parser returns `Some(result)` if the child parser
/// succeeds,`None` if it fails, and `Incomplete` if it did not have enough data to decide
///
/// *Warning*: if you are using `opt` for some kind of optional ending token (like an end of line),
/// you should combine it with `complete` to make sure it works.
///
/// As an example, `opt!(tag!("\r\n"))` will return `Incomplete` if it receives an empty input,
/// because `tag` does not have enough input to decide.
/// On the contrary, `opt!(complete!(tag!("\r\n")))` would return `None` as produced value,
/// since `complete!` transforms an `Incomplete` in an `Error`.
///
/// ```
/// # #[macro_use] extern crate nom;
/// # fn main() {
///  named!( o<&[u8], Option<&[u8]> >, opt!( tag!( "abcd" ) ) );
///
///  let a = b"abcdef";
///  let b = b"bcdefg";
///  assert_eq!(o(&a[..]), Ok((&b"ef"[..], Some(&b"abcd"[..]))));
///  assert_eq!(o(&b[..]), Ok((&b"bcdefg"[..], None)));
///  # }
/// ```
#[macro_export]
macro_rules! opt(
  ($i:expr, $submac:ident!( $($args:tt)* )) => (
    {
      use ::std::result::Result::*;
      use ::std::option::Option::*;
      use $crate::Err;

      let i_ = $i.clone();
      match $submac!(i_, $($args)*) {
        Ok((i,o))          => Ok((i, Some(o))),
        Err(Err::Error(_)) => Ok(($i, None)),
        Err(e)             => Err(e),
      }
    }
  );
  ($i:expr, $f:expr) => (
    opt!($i, call!($f));
  );
);

/// `opt_res!(I -> IResult<I,O>) => I -> IResult<I, Result<nom::Err,O>>`
/// make the underlying parser optional
///
/// returns a Result, with Err containing the parsing error
///
/// ```ignore
/// # #[macro_use] extern crate nom;
/// # use nom::IResult::Done;
/// # #[cfg(feature = "verbose-errors")]
/// # use nom::Err::Position;
/// # use nom::ErrorKind;
/// # fn main() {
///  named!( o<&[u8], Result<&[u8], nom::Err<&[u8]> > >, opt_res!( tag!( "abcd" ) ) );
///
///  let a = b"abcdef";
///  let b = b"bcdefg";
///  assert_eq!(o(&a[..]), Ok((&b"ef"[..], Ok(&b"abcd"[..])));
///  assert_eq!(o(&b[..]), Ok((&b"bcdefg"[..], Err(error_position!(ErrorKind::Tag, &b[..]))));
///  # }
/// ```
#[macro_export]
macro_rules! opt_res (
  ($i:expr, $submac:ident!( $($args:tt)* )) => (
    {
      use ::std::result::Result::*;
      use $crate::Err;

      let i_ = $i.clone();
      match $submac!(i_, $($args)*) {
        Ok((i,o))          => Ok((i,  Ok(o))),
        Err(Err::Error(e)) => Ok(($i, Err(Err::Error(e)))),
        // in case of failure, we return a real error
        Err(e)             => Err(e)
      }
    }
  );
  ($i:expr, $f:expr) => (
    opt_res!($i, call!($f));
  );
);

/// `cond_with_error!(bool, I -> IResult<I,O>) => I -> IResult<I, Option<O>>`
/// Conditional combinator
///
/// Wraps another parser and calls it if the
/// condition is met. This combinator returns
/// an Option of the return type of the child
/// parser.
///
/// This is especially useful if a parser depends
/// on the value returned by a preceding parser in
/// a `do_parse!`.
///
/// ```
/// # #[macro_use] extern crate nom;
/// # use nom::IResult;
/// # fn main() {
///  let b = true;
///  let f: Box<Fn(&'static [u8]) -> IResult<&[u8],Option<&[u8]>>> = Box::new(closure!(&'static[u8],
///    cond!( b, tag!("abcd") ))
///  );
///
///  let a = b"abcdef";
///  assert_eq!(f(&a[..]), Ok((&b"ef"[..], Some(&b"abcd"[..]))));
///
///  let b2 = false;
///  let f2:Box<Fn(&'static [u8]) -> IResult<&[u8],Option<&[u8]>>> = Box::new(closure!(&'static[u8],
///    cond!( b2, tag!("abcd") ))
///  );
///  assert_eq!(f2(&a[..]), Ok((&b"abcdef"[..], None)));
///  # }
/// ```
///
#[macro_export]
macro_rules! cond_with_error(
  ($i:expr, $cond:expr, $submac:ident!( $($args:tt)* )) => (
    {
      use ::std::result::Result::*;
      use $crate::{Convert,Err,Needed,IResult};

      if $cond {
        match $submac!($i, $($args)*) {
          Ok((i,o)) => Ok((i, ::std::option::Option::Some(o))),
          Err(e)    => Err(e),
        }
      } else {
        let res: ::std::result::Result<_,_> = Ok(($i, ::std::option::Option::None));
        res
      }
    }
  );
  ($i:expr, $cond:expr, $f:expr) => (
    cond_with_error!($i, $cond, call!($f));
  );
);

/// `cond!(bool, I -> IResult<I,O>) => I -> IResult<I, Option<O>>`
/// Conditional combinator
///
/// Wraps another parser and calls it if the
/// condition is met. This combinator returns
/// an Option of the return type of the child
/// parser.
///
/// This is especially useful if a parser depends
/// on the value returned by a preceding parser in
/// a `do_parse!`.
///
/// ```
/// # #[macro_use] extern crate nom;
/// # use nom::IResult;
/// # fn main() {
///  let b = true;
///  let f: Box<Fn(&'static [u8]) -> IResult<&[u8],Option<&[u8]>>> = Box::new(closure!(&'static[u8],
///    cond!( b, tag!("abcd") ))
///  );
///
///  let a = b"abcdef";
///  assert_eq!(f(&a[..]), Ok((&b"ef"[..], Some(&b"abcd"[..]))));
///
///  let b2 = false;
///  let f2:Box<Fn(&'static [u8]) -> IResult<&[u8],Option<&[u8]>>> = Box::new(closure!(&'static[u8],
///    cond!( b2, tag!("abcd") ))
///  );
///  assert_eq!(f2(&a[..]), Ok((&b"abcdef"[..], None)));
///  # }
/// ```
///
#[macro_export]
macro_rules! cond(
  ($i:expr, $cond:expr, $submac:ident!( $($args:tt)* )) => (
    {
      use ::std::result::Result::*;
      use ::std::option::Option::*;
      use $crate::Err;

      if $cond {
        let i_ = $i.clone();
        match $submac!(i_, $($args)*) {
          Ok((i,o))               => Ok((i, Some(o))),
          Err(Err::Error(_))      => {
            Ok(($i, None))
          },
          Err(e) => Err(e),
        }
      } else {
        Ok(($i, None))
      }
    }
  );
  ($i:expr, $cond:expr, $f:expr) => (
    cond!($i, $cond, call!($f));
  );
);

/// `cond_reduce!(bool, I -> IResult<I,O>) => I -> IResult<I, O>`
/// Conditional combinator with error
///
/// Wraps another parser and calls it if the
/// condition is met. This combinator returns
/// an error if the condition is false
///
/// This is especially useful if a parser depends
/// on the value returned by a preceding parser in
/// a `do_parse!`.
///
/// ```
/// # #[macro_use] extern crate nom;
/// # use nom::{Err,ErrorKind,IResult};
/// # fn main() {
///  let b = true;
///  let f = closure!(&'static[u8],
///    cond_reduce!( b, tag!("abcd") )
///  );
///
///  let a = b"abcdef";
///  assert_eq!(f(&a[..]), Ok((&b"ef"[..], &b"abcd"[..])));
///
///  let b2 = false;
///  let f2 = closure!(&'static[u8],
///    cond_reduce!( b2, tag!("abcd") )
///  );
///  assert_eq!(f2(&a[..]), Err(Err::Error(error_position!(ErrorKind::CondReduce, &a[..]))));
///  # }
/// ```
///
#[macro_export]
macro_rules! cond_reduce(
  ($i:expr, $cond:expr, $submac:ident!( $($args:tt)* )) => (
    {
      use ::std::result::Result::*;
      use $crate::{Convert,Err,ErrorKind,IResult};
      let default_err = Err(Err::convert(Err::Error(error_position!(ErrorKind::CondReduce::<u32>, $i))));

      if $cond {
        let sub_res = $submac!($i, $($args)*);
        fn unify_types<I,O,E>(_: &IResult<I,O,E>, _: &IResult<I,O,E>) {}
        unify_types(&sub_res, &default_err);

        match sub_res {
          Ok((i,o)) => Ok((i, o)),
          Err(e)    => Err(e),
        }
      } else {
        default_err
      }
    }
  );
  ($i:expr, $cond:expr, $f:expr) => (
    cond_reduce!($i, $cond, call!($f));
  );
);

/// `peek!(I -> IResult<I,O>) => I -> IResult<I, O>`
/// returns a result without consuming the input
///
/// the embedded parser may return Err(Err::Incomplete
///
/// ```
/// # #[macro_use] extern crate nom;
/// # fn main() {
///  named!(ptag, peek!( tag!( "abcd" ) ) );
///
///  let r = ptag(&b"abcdefgh"[..]);
///  assert_eq!(r, Ok((&b"abcdefgh"[..], &b"abcd"[..])));
/// # }
/// ```
#[macro_export]
macro_rules! peek(
  ($i:expr, $submac:ident!( $($args:tt)* )) => (
    {
      use ::std::result::Result::*;
      use $crate::{Convert,Err};

      let i_ = $i.clone();
      match $submac!(i_, $($args)*) {
        Ok((_,o)) => Ok(($i, o)),
        Err(e)    => Err(Err::convert(e)),
      }
    }
  );
  ($i:expr, $f:expr) => (
    peek!($i, call!($f));
  );
);

/// `not!(I -> IResult<I,O>) => I -> IResult<I, O>`
/// returns a result only if the embedded parser returns Error or Err(Err::Incomplete)
/// does not consume the input
///
/// ```
/// # #[macro_use] extern crate nom;
/// # use nom::Err;
/// # use nom::ErrorKind;
/// # fn main() {
/// named!(not_e, do_parse!(
///     res: tag!("abc")      >>
///          not!(char!('e')) >>
///     (res)
/// ));
///
/// let r = not_e(&b"abcd"[..]);
/// assert_eq!(r, Ok((&b"d"[..], &b"abc"[..])));
///
/// let r2 = not_e(&b"abce"[..]);
/// assert_eq!(r2, Err(Err::Error(error_position!(ErrorKind::Not, &b"e"[..]))));
/// # }
/// ```
#[macro_export]
macro_rules! not(
  ($i:expr, $submac:ident!( $($args:tt)* )) => (
    {
      use ::std::result::Result::*;
      use $crate::{Context,ErrorKind,Err,IResult};

      let i_ = $i.clone();

      //we need this to avoid type inference errors
      fn unify_types<I,O,P,E>(_: &IResult<I,O,E>, _: &IResult<I,P,E>) {}

      let sub_res = $submac!(i_, $($args)*);
      let res = match sub_res {
        Ok(_)  => {
          let c = Context::Code($i, ErrorKind::Not);
          Err(Err::Error(c))
        },
        Err(_) => Ok(($i, ())),
      };
      unify_types(&sub_res, &res);
      res
    }
  );
  ($i:expr, $f:expr) => (
    not!($i, call!($f));
  );
);


/// `tap!(name: I -> IResult<I,O> => { block }) => I -> IResult<I, O>`
/// allows access to the parser's result without affecting it
///
/// ```
/// # #[macro_use] extern crate nom;
/// # use std::str;
/// # fn main() {
///  named!(ptag, tap!(res: tag!( "abcd" ) => { println!("recognized {}", str::from_utf8(res).unwrap()) } ) );
///
///  let r = ptag(&b"abcdefgh"[..]);
///  assert_eq!(r, Ok((&b"efgh"[..], &b"abcd"[..])));
/// # }
/// ```
#[macro_export]
macro_rules! tap (
  ($i:expr, $name:ident : $submac:ident!( $($args:tt)* ) => $e:expr) => (
    {
      use ::std::result::Result::*;
      use $crate::{Convert,Err,Needed,IResult};

      match $submac!($i, $($args)*) {
        Ok((i,o)) => {
          let $name = o;
          $e;
          Ok((i, $name))
        },
        Err(e)    => Err(Err::convert(e)),
      }
    }
  );
  ($i:expr, $name: ident: $f:expr => $e:expr) => (
    tap!($i, $name: call!($f) => $e);
  );
);

/// `eof!()` returns its input if it is at the end of input data
///
/// please note that for now, eof only means there's no more
/// data available, it does not work yet with smarter input
/// types
#[macro_export]
macro_rules! eof (
  ($i:expr,) => (
    {
      use ::std::result::Result::*;
      use $crate::{AtEof,Err,ErrorKind};

      use $crate::InputLength;
      if ($i).at_eof() && ($i).input_len() == 0 {
        Ok(($i, $i))
      } else {
        //FIXME what do we do with need_more?
        Err(Err::Error(error_position!(ErrorKind::Eof::<u32>, $i)))
      }
    }
  );
);

/// `recognize!(I -> IResult<I, O> ) => I -> IResult<I, I>`
/// if the child parser was successful, return the consumed input as produced value
///
/// ```
/// # #[macro_use] extern crate nom;
/// # fn main() {
///  named!(x, recognize!(delimited!(tag!("<!--"), take!(5), tag!("-->"))));
///  let r = x(&b"<!-- abc --> aaa"[..]);
///  assert_eq!(r, Ok((&b" aaa"[..], &b"<!-- abc -->"[..])));
/// # }
/// ```
#[macro_export]
macro_rules! recognize (
  ($i:expr, $submac:ident!( $($args:tt)* )) => (
    {
      use ::std::result::Result::*;

      use $crate::Offset;
      use $crate::Slice;
      let i_ = $i.clone();
      match $submac!(i_, $($args)*) {
        Ok((i,_)) => {
          let index = (&$i).offset(&i);
          Ok((i, ($i).slice(..index)))
        },
        Err(e)    => Err(e)
      }
    }
  );
  ($i:expr, $f:expr) => (
    recognize!($i, call!($f))
  );
);


#[cfg(test)]
mod tests {
<<<<<<< HEAD
    use internal::{Err, Needed, IResult};
=======
  use internal::{Err,Needed,IResult};
  use util::ErrorKind;
>>>>>>> 2ba0c1e5

    // reproduce the tag and take macros, because of module import order
    macro_rules! tag (
    ($i:expr, $inp: expr) => (
      {
        #[inline(always)]
        fn as_bytes<T: $crate::AsBytes>(b: &T) -> &[u8] {
          b.as_bytes()
        }

        let expected = $inp;
        let bytes    = as_bytes(&expected);

        tag_bytes!($i,bytes)
      }
    );
  );

    macro_rules! tag_bytes (
    ($i:expr, $bytes: expr) => (
      {
        use std::cmp::min;
        let len = $i.len();
        let blen = $bytes.len();
        let m   = min(len, blen);
        let reduced = &$i[..m];
        let b       = &$bytes[..m];

        let res: $crate::IResult<_,_,u32> = if reduced != b {
          Err($crate::Err::Error(error_position!($crate::ErrorKind::Tag::<u32>, $i)))
        } else if m < blen {
          $crate::need_more($i, $crate::Needed::Size(blen))
        } else {
          Ok((&$i[blen..], reduced))
        };
        res
      }
    );
  );

    macro_rules! take(
    ($i:expr, $count:expr) => (
      {
        let cnt = $count as usize;
        let res:IResult<&[u8],&[u8]> = if $i.len() < cnt {
          $crate::need_more($i, $crate::Needed::Size(cnt))
        } else {
          Ok((&$i[cnt..],&$i[0..cnt]))
        };
        res
      }
    );
  );


    mod pub_named_mod {
        named!(pub tst, tag!("abcd"));
    }

    #[test]
    fn pub_named_test() {
        let a = &b"abcd"[..];
        let res = pub_named_mod::tst(a);
        assert_eq!(res, Ok((&b""[..], a)));
    }

    #[test]
    fn apply_test() {
        fn sum2(a: u8, b: u8) -> u8 {
            a + b
        }
        fn sum3(a: u8, b: u8, c: u8) -> u8 {
            a + b + c
        }
        let a = apply!(1, sum2, 2);
        let b = apply!(1, sum3, 2, 3);

        assert_eq!(a, 3);
        assert_eq!(b, 6);
    }

    #[test]
    fn opt() {
        named!(opt_abcd<&[u8],Option<&[u8]> >, opt!(tag!("abcd")));

        let a = &b"abcdef"[..];
        let b = &b"bcdefg"[..];
        let c = &b"ab"[..];
        assert_eq!(opt_abcd(a), Ok((&b"ef"[..], Some(&b"abcd"[..]))));
        assert_eq!(opt_abcd(b), Ok((&b"bcdefg"[..], None)));
        assert_eq!(opt_abcd(c), Err(Err::Incomplete(Needed::Size(4))));
    }
    #[cfg(feature = "verbose-errors")]
    #[test]
    fn opt_res() {
        named!(opt_res_abcd<&[u8], Result<&[u8], Err<&[u8]> > >, opt_res!(tag!("abcd")));

        let a = &b"abcdef"[..];
        let b = &b"bcdefg"[..];
        let c = &b"ab"[..];
        assert_eq!(opt_res_abcd(a), Ok((&b"ef"[..], Ok(&b"abcd"[..]))));
        assert_eq!(opt_res_abcd(b), Ok((&b"bcdefg"[..], Err(Err::Error(error_position!(ErrorKind::Tag, b))))));
        assert_eq!(opt_res_abcd(c), Err(Err::Incomplete(Needed::Size(4))));
    }

    #[cfg(not(feature = "verbose-errors"))]
    #[test]
    fn opt_res() {
        named!(opt_res_abcd<&[u8], Result<&[u8], Err<&[u8], u32>> >, opt_res!(tag!("abcd")));

        let a = &b"abcdef"[..];
        let b = &b"bcdefg"[..];
        let c = &b"ab"[..];
        assert_eq!(opt_res_abcd(a), Ok((&b"ef"[..], Ok(&b"abcd"[..]))));
        assert_eq!(opt_res_abcd(b), Ok((&b"bcdefg"[..], Err(Err::Error(error_position!(ErrorKind::Tag, b))))));
        assert_eq!(opt_res_abcd(c), Err(Err::Incomplete(Needed::Size(4))));
    }

    use std::convert::From;
    #[derive(Debug, PartialEq)]
    pub struct CustomError(&'static str);
    impl From<u32> for CustomError {
        fn from(_: u32) -> Self {
            CustomError("test")
        }
    }

    #[test]
    #[cfg(feature = "std")]
    fn cond() {
        let f_true: Box<Fn(&'static [u8]) -> IResult<&[u8], Option<&[u8]>, CustomError>> =
            Box::new(
                closure!(&'static [u8], fix_error!(CustomError, cond!( true, tag!("abcd") ) )),
            );
        let f_false: Box<Fn(&'static [u8]) -> IResult<&[u8], Option<&[u8]>, CustomError>> =
            Box::new(
                closure!(&'static [u8], fix_error!(CustomError, cond!( false, tag!("abcd") ) )),
            );
        //let f_false = closure!(&'static [u8], cond!( false, tag!("abcd") ) );

        assert_eq!(f_true(&b"abcdef"[..]), Ok((&b"ef"[..], Some(&b"abcd"[..]))));
        assert_eq!(f_true(&b"ab"[..]), Err(Err::Incomplete(Needed::Size(4))));
        assert_eq!(f_true(&b"xxx"[..]), Ok((&b"xxx"[..], None)));

        assert_eq!(f_false(&b"abcdef"[..]), Ok((&b"abcdef"[..], None)));
        assert_eq!(f_false(&b"ab"[..]), Ok((&b"ab"[..], None)));
        assert_eq!(f_false(&b"xxx"[..]), Ok((&b"xxx"[..], None)));
    }

    #[test]
    #[cfg(feature = "std")]
    fn cond_wrapping() {
        // Test that cond!() will wrap a given identifier in the call!() macro.
        named!( tag_abcd, tag!("abcd") );
        let f_true: Box<Fn(&'static [u8]) -> IResult<&[u8], Option<&[u8]>, CustomError>> =
            Box::new(
                closure!(&'static [u8], fix_error!(CustomError, cond!( true, tag_abcd ) )),
            );
        let f_false: Box<Fn(&'static [u8]) -> IResult<&[u8], Option<&[u8]>, CustomError>> =
            Box::new(
                closure!(&'static [u8], fix_error!(CustomError, cond!( false, tag_abcd ) )),
            );
        //let f_false = closure!(&'static [u8], cond!( b2, tag!("abcd") ) );

        assert_eq!(f_true(&b"abcdef"[..]), Ok((&b"ef"[..], Some(&b"abcd"[..]))));
        assert_eq!(f_true(&b"ab"[..]), Err(Err::Incomplete(Needed::Size(4))));
        assert_eq!(f_true(&b"xxx"[..]), Ok((&b"xxx"[..], None)));

        assert_eq!(f_false(&b"abcdef"[..]), Ok((&b"abcdef"[..], None)));
        assert_eq!(f_false(&b"ab"[..]), Ok((&b"ab"[..], None)));
        assert_eq!(f_false(&b"xxx"[..]), Ok((&b"xxx"[..], None)));
    }

    #[test]
    fn peek() {
        named!(peek_tag<&[u8],&[u8]>, peek!(tag!("abcd")));

        assert_eq!(peek_tag(&b"abcdef"[..]), Ok((&b"abcdef"[..], &b"abcd"[..])));
        assert_eq!(peek_tag(&b"ab"[..]), Err(Err::Incomplete(Needed::Size(4))));
        assert_eq!(peek_tag(&b"xxx"[..]), Err(Err::Error(error_position!(ErrorKind::Tag, &b"xxx"[..]))));
    }

    #[test]
    fn not() {
        named!(not_aaa, not!(tag!("aaa")));
        assert_eq!(not_aaa(&b"aaa"[..]), Err(Err::Error(error_position!(ErrorKind::Not, &b"aaa"[..]))));
        assert_eq!(not_aaa(&b"aa"[..]), Ok((&b"aa"[..], &b""[..])));
        assert_eq!(not_aaa(&b"abcd"[..]), Ok((&b"abcd"[..], &b""[..])));
    }

    #[test]
    fn verify() {
        named!(test, verify!(take!(5), |slice: &[u8]| slice[0] == 'a' as u8));
        assert_eq!(test(&b"bcd"[..]), Err(Err::Incomplete(Needed::Size(5))));
        assert_eq!(test(&b"bcdefg"[..]), Err(Err::Error(error_position!(ErrorKind::Verify, &b"bcdefg"[..]))));
        assert_eq!(test(&b"abcdefg"[..]), Ok((&b"fg"[..], &b"abcde"[..])));
    }
<<<<<<< HEAD
=======
  }

  #[test]
  #[cfg(feature = "std")]
  fn cond() {
    let f_true: Box<Fn(&'static [u8]) -> IResult<&[u8],Option<&[u8]>, CustomError>>  =
      Box::new(closure!(&'static [u8], fix_error!(CustomError, cond!( true, tag!("abcd") ) )));
    let f_false: Box<Fn(&'static [u8]) -> IResult<&[u8],Option<&[u8]>, CustomError>> =
      Box::new(closure!(&'static [u8], fix_error!(CustomError, cond!( false, tag!("abcd") ) )));
    //let f_false = closure!(&'static [u8], cond!( false, tag!("abcd") ) );

    assert_eq!(f_true(&b"abcdef"[..]), Ok((&b"ef"[..], Some(&b"abcd"[..]))));
    assert_eq!(f_true(&b"ab"[..]), Err(Err::Incomplete(Needed::Size(4))));
    assert_eq!(f_true(&b"xxx"[..]), Ok((&b"xxx"[..], None)));

    assert_eq!(f_false(&b"abcdef"[..]), Ok((&b"abcdef"[..], None)));
    assert_eq!(f_false(&b"ab"[..]), Ok((&b"ab"[..], None)));
    assert_eq!(f_false(&b"xxx"[..]), Ok((&b"xxx"[..], None)));
  }

  #[test]
  #[cfg(feature = "std")]
  fn cond_wrapping() {
    // Test that cond!() will wrap a given identifier in the call!() macro.
    named!( tag_abcd, tag!("abcd") );
    let f_true: Box<Fn(&'static [u8]) -> IResult<&[u8],Option<&[u8]>, CustomError>>  =
      Box::new(closure!(&'static [u8], fix_error!(CustomError, cond!( true, tag_abcd ) )));
    let f_false: Box<Fn(&'static [u8]) -> IResult<&[u8],Option<&[u8]>, CustomError>> =
      Box::new(closure!(&'static [u8], fix_error!(CustomError, cond!( false, tag_abcd ) )));
    //let f_false = closure!(&'static [u8], cond!( b2, tag!("abcd") ) );

    assert_eq!(f_true(&b"abcdef"[..]), Ok((&b"ef"[..], Some(&b"abcd"[..]))));
    assert_eq!(f_true(&b"ab"[..]), Err(Err::Incomplete(Needed::Size(4))));
    assert_eq!(f_true(&b"xxx"[..]), Ok((&b"xxx"[..], None)));

    assert_eq!(f_false(&b"abcdef"[..]), Ok((&b"abcdef"[..], None)));
    assert_eq!(f_false(&b"ab"[..]), Ok((&b"ab"[..], None)));
    assert_eq!(f_false(&b"xxx"[..]), Ok((&b"xxx"[..], None)));
  }

  #[test]
  fn peek() {
    named!(peek_tag<&[u8],&[u8]>, peek!(tag!("abcd")));

    assert_eq!(peek_tag(&b"abcdef"[..]), Ok((&b"abcdef"[..], &b"abcd"[..])));
    assert_eq!(peek_tag(&b"ab"[..]), Err(Err::Incomplete(Needed::Size(4))));
    assert_eq!(peek_tag(&b"xxx"[..]), Err(Err::Error(error_position!(ErrorKind::Tag, &b"xxx"[..]))));
  }

  #[test]
  fn not() {
    named!(not_aaa<()>, not!(tag!("aaa")));
    assert_eq!(not_aaa(&b"aaa"[..]), Err(Err::Error(error_position!(ErrorKind::Not, &b"aaa"[..]))));
    assert_eq!(not_aaa(&b"aa"[..]), Ok((&b"aa"[..], ())));
    assert_eq!(not_aaa(&b"abcd"[..]), Ok((&b"abcd"[..], ())));
  }

  #[test]
  fn verify() {
    named!(test, verify!(take!(5), |slice: &[u8]| slice[0] == 'a' as u8));
    assert_eq!(test(&b"bcd"[..]), Err(Err::Incomplete(Needed::Size(5))));
    assert_eq!(test(&b"bcdefg"[..]), Err(Err::Error(error_position!(ErrorKind::Verify, &b"bcdefg"[..]))));
    assert_eq!(test(&b"abcdefg"[..]), Ok((&b"fg"[..], &b"abcde"[..])));
  }
>>>>>>> 2ba0c1e5
}<|MERGE_RESOLUTION|>--- conflicted
+++ resolved
@@ -1250,12 +1250,8 @@
 
 #[cfg(test)]
 mod tests {
-<<<<<<< HEAD
     use internal::{Err, Needed, IResult};
-=======
-  use internal::{Err,Needed,IResult};
-  use util::ErrorKind;
->>>>>>> 2ba0c1e5
+    use util::ErrorKind;
 
     // reproduce the tag and take macros, because of module import order
     macro_rules! tag (
@@ -1440,10 +1436,10 @@
 
     #[test]
     fn not() {
-        named!(not_aaa, not!(tag!("aaa")));
+        named!(not_aaa<()>, not!(tag!("aaa")));
         assert_eq!(not_aaa(&b"aaa"[..]), Err(Err::Error(error_position!(ErrorKind::Not, &b"aaa"[..]))));
-        assert_eq!(not_aaa(&b"aa"[..]), Ok((&b"aa"[..], &b""[..])));
-        assert_eq!(not_aaa(&b"abcd"[..]), Ok((&b"abcd"[..], &b""[..])));
+        assert_eq!(not_aaa(&b"aa"[..]), Ok((&b"aa"[..], ())));
+        assert_eq!(not_aaa(&b"abcd"[..]), Ok((&b"abcd"[..], ())));
     }
 
     #[test]
@@ -1453,71 +1449,4 @@
         assert_eq!(test(&b"bcdefg"[..]), Err(Err::Error(error_position!(ErrorKind::Verify, &b"bcdefg"[..]))));
         assert_eq!(test(&b"abcdefg"[..]), Ok((&b"fg"[..], &b"abcde"[..])));
     }
-<<<<<<< HEAD
-=======
-  }
-
-  #[test]
-  #[cfg(feature = "std")]
-  fn cond() {
-    let f_true: Box<Fn(&'static [u8]) -> IResult<&[u8],Option<&[u8]>, CustomError>>  =
-      Box::new(closure!(&'static [u8], fix_error!(CustomError, cond!( true, tag!("abcd") ) )));
-    let f_false: Box<Fn(&'static [u8]) -> IResult<&[u8],Option<&[u8]>, CustomError>> =
-      Box::new(closure!(&'static [u8], fix_error!(CustomError, cond!( false, tag!("abcd") ) )));
-    //let f_false = closure!(&'static [u8], cond!( false, tag!("abcd") ) );
-
-    assert_eq!(f_true(&b"abcdef"[..]), Ok((&b"ef"[..], Some(&b"abcd"[..]))));
-    assert_eq!(f_true(&b"ab"[..]), Err(Err::Incomplete(Needed::Size(4))));
-    assert_eq!(f_true(&b"xxx"[..]), Ok((&b"xxx"[..], None)));
-
-    assert_eq!(f_false(&b"abcdef"[..]), Ok((&b"abcdef"[..], None)));
-    assert_eq!(f_false(&b"ab"[..]), Ok((&b"ab"[..], None)));
-    assert_eq!(f_false(&b"xxx"[..]), Ok((&b"xxx"[..], None)));
-  }
-
-  #[test]
-  #[cfg(feature = "std")]
-  fn cond_wrapping() {
-    // Test that cond!() will wrap a given identifier in the call!() macro.
-    named!( tag_abcd, tag!("abcd") );
-    let f_true: Box<Fn(&'static [u8]) -> IResult<&[u8],Option<&[u8]>, CustomError>>  =
-      Box::new(closure!(&'static [u8], fix_error!(CustomError, cond!( true, tag_abcd ) )));
-    let f_false: Box<Fn(&'static [u8]) -> IResult<&[u8],Option<&[u8]>, CustomError>> =
-      Box::new(closure!(&'static [u8], fix_error!(CustomError, cond!( false, tag_abcd ) )));
-    //let f_false = closure!(&'static [u8], cond!( b2, tag!("abcd") ) );
-
-    assert_eq!(f_true(&b"abcdef"[..]), Ok((&b"ef"[..], Some(&b"abcd"[..]))));
-    assert_eq!(f_true(&b"ab"[..]), Err(Err::Incomplete(Needed::Size(4))));
-    assert_eq!(f_true(&b"xxx"[..]), Ok((&b"xxx"[..], None)));
-
-    assert_eq!(f_false(&b"abcdef"[..]), Ok((&b"abcdef"[..], None)));
-    assert_eq!(f_false(&b"ab"[..]), Ok((&b"ab"[..], None)));
-    assert_eq!(f_false(&b"xxx"[..]), Ok((&b"xxx"[..], None)));
-  }
-
-  #[test]
-  fn peek() {
-    named!(peek_tag<&[u8],&[u8]>, peek!(tag!("abcd")));
-
-    assert_eq!(peek_tag(&b"abcdef"[..]), Ok((&b"abcdef"[..], &b"abcd"[..])));
-    assert_eq!(peek_tag(&b"ab"[..]), Err(Err::Incomplete(Needed::Size(4))));
-    assert_eq!(peek_tag(&b"xxx"[..]), Err(Err::Error(error_position!(ErrorKind::Tag, &b"xxx"[..]))));
-  }
-
-  #[test]
-  fn not() {
-    named!(not_aaa<()>, not!(tag!("aaa")));
-    assert_eq!(not_aaa(&b"aaa"[..]), Err(Err::Error(error_position!(ErrorKind::Not, &b"aaa"[..]))));
-    assert_eq!(not_aaa(&b"aa"[..]), Ok((&b"aa"[..], ())));
-    assert_eq!(not_aaa(&b"abcd"[..]), Ok((&b"abcd"[..], ())));
-  }
-
-  #[test]
-  fn verify() {
-    named!(test, verify!(take!(5), |slice: &[u8]| slice[0] == 'a' as u8));
-    assert_eq!(test(&b"bcd"[..]), Err(Err::Incomplete(Needed::Size(5))));
-    assert_eq!(test(&b"bcdefg"[..]), Err(Err::Error(error_position!(ErrorKind::Verify, &b"bcdefg"[..]))));
-    assert_eq!(test(&b"abcdefg"[..]), Ok((&b"fg"[..], &b"abcde"[..])));
-  }
->>>>>>> 2ba0c1e5
 }