//! Macro combinators
//!
//! Macros are used to make combination easier,
//! since they often do not depend on the type
//! of the data they manipulate or return.
//!
//! There is a trick to make them easier to assemble,
//! combinators are defined like this:
//!
//! ```ignore
//! macro_rules! tag (
//!   ($i:expr, $inp: expr) => (
//!     {
//!       ...
//!     }
//!   );
//! );
//! ```
//!
//! But when used in other combinators, are Used
//! like this:
//!
//! ```ignore
//! named!(my_function, tag!("abcd"));
//! ```
//!
//! Internally, other combinators will rewrite
//! that call to pass the input as first argument:
//!
//! ```ignore
//! macro_rules! named (
//!   ($name:ident, $submac:ident!( $($args:tt)* )) => (
//!     fn $name<'a>( i: &'a [u8] ) -> $crate::IResult<'a,&[u8], &[u8]> {
//!       $submac!(i, $($args)*)
//!     }
//!   );
//! );
//! ```
//!
//! If you want to call a combinator directly, you can
//! do it like this:
//!
//! ```ignore
//! let res = { tag!(input, "abcd"); }
//! ```
//!
//! Combinators must have a specific variant for
//! non-macro arguments. Example: passing a function
//! to take_while! instead of another combinator.
//!
//! ```ignore
//! macro_rules! take_while(
//!   ($input:expr, $submac:ident!( $($args:tt)* )) => (
//!     {
//!       ...
//!     }
//!   );
//!
//!   // wrap the function in a macro to pass it to the main implementation
//!   ($input:expr, $f:expr) => (
//!     take_while!($input, call!($f));
//!   );
//! );
//!

/// Wraps a parser in a closure
#[macro_export]
macro_rules! closure (
    ($ty:ty, $submac:ident!( $($args:tt)* )) => (
        |i: $ty| { $submac!(i, $($args)*) }
    );
    ($submac:ident!( $($args:tt)* )) => (
        |i| { $submac!(i, $($args)*) }
    );
);

/// Makes a function from a parser combination
///
/// The type can be set up if the compiler needs
/// more information
///
/// ```ignore
/// named!(my_function( &[u8] ) -> &[u8], tag!("abcd"));
/// // first type parameter is input, second is output
/// named!(my_function<&[u8], &[u8]>,     tag!("abcd"));
/// // will have &[u8] as input type, &[u8] as output type
/// named!(my_function,                   tag!("abcd"));
/// // will use &[u8] as input type (use this if the compiler
/// // complains about lifetime issues
/// named!(my_function<&[u8]>,            tag!("abcd"));
/// //prefix them with 'pub' to make the functions public
/// named!(pub my_function,               tag!("abcd"));
/// ```
#[macro_export]
macro_rules! named (
    ($name:ident( $i:ty ) -> $o:ty, $submac:ident!( $($args:tt)* )) => (
        fn $name( i: $i ) -> $crate::IResult<$i,$o> {
            $submac!(i, $($args)*)
        }
    );
    ($name:ident<$i:ty,$o:ty>, $submac:ident!( $($args:tt)* )) => (
        fn $name( i: $i ) -> $crate::IResult<$i, $o> {
            $submac!(i, $($args)*)
        }
    );
    ($name:ident<$o:ty>, $submac:ident!( $($args:tt)* )) => (
        fn $name<'a>( i: &'a[u8] ) -> $crate::IResult<&'a [u8], $o> {
            $submac!(i, $($args)*)
        }
    );
    ($name:ident<$life:item,$i:ty,$o:ty>, $submac:ident!( $($args:tt)* )) => (
        fn $name<$life>( i: $i ) -> $crate::IResult<$life, $i, $o> {
            $submac!(i, $($args)*)
        }
    );
    ($name:ident, $submac:ident!( $($args:tt)* )) => (
        fn $name<'a>( i: &'a [u8] ) -> $crate::IResult<&[u8], &[u8]> {
            $submac!(i, $($args)*)
        }
    );
    (pub $name:ident( $i:ty ) -> $o:ty, $submac:ident!( $($args:tt)* )) => (
        pub fn $name( i: $i ) -> $crate::IResult<$i,$o> {
            $submac!(i, $($args)*)
        }
    );
    (pub $name:ident<$i:ty,$o:ty>, $submac:ident!( $($args:tt)* )) => (
        pub fn $name( i: $i ) -> $crate::IResult<$i, $o> {
            $submac!(i, $($args)*)
        }
    );
    (pub $name:ident<$o:ty>, $submac:ident!( $($args:tt)* )) => (
        pub fn $name( i: &[u8] ) -> $crate::IResult<&[u8], $o> {
            $submac!(i, $($args)*)
        }
    );
    (pub $name:ident, $submac:ident!( $($args:tt)* )) => (
        pub fn $name<'a>( i: &'a [u8] ) -> $crate::IResult<&[u8], &[u8]> {
            $submac!(i, $($args)*)
        }
    );
);

/// Used to wrap common expressions and function as macros
#[macro_export]
macro_rules! call (
  ($i:expr, $fun:expr) => ( $fun( $i ) );
);

/// emulate function currying: `apply!(my_function, arg1, arg2, ...)` becomes `my_function(input, arg1, arg2, ...)`
///
/// Supports up to 6 arguments
#[macro_export]
macro_rules! apply (
  //($i:expr, $fun:ident( $($args:tt),*) ) => ($fun($i, $($args),*) );
  ($i:expr, $fun:expr, $arg:expr ) => ( $fun( $i, $arg ) );
  ($i:expr, $fun:expr, $arg:expr, $arg2:expr ) => ( $fun( $i, $arg, $arg2 ) );
  ($i:expr, $fun:expr, $arg:expr, $arg2:expr, $arg3:expr ) => ( $fun( $i, $arg, $arg2, $arg3 ) );
  ($i:expr, $fun:expr, $arg:expr, $arg2:expr, $arg3:expr, $arg4:expr ) => ( $fun( $i, $arg, $arg2, $arg3, $arg4 ) );
  ($i:expr, $fun:expr, $arg:expr, $arg2:expr, $arg3:expr, $arg4:expr, $arg5:expr ) => ( $fun( $i, $arg, $arg2, $arg3, $arg4, $arg5 ) );
  ($i:expr, $fun:expr, $arg:expr, $arg2:expr, $arg3:expr, $arg4:expr, $arg5:expr, $arg6:expr ) => ( $fun( $i, $arg, $arg2, $arg3, $arg4, $arg5, $arg6 ) );
);

/// Prevents backtracking if the child parser fails
///
/// This parser will do an early return instead of sending
/// its result to the parent parser.
///
/// If another `error!` combinator is present in the parent
/// chain, the error will be wrapped and another early
/// return will be made.
///
/// This makes it easy to build report on which parser failed,
/// where it failed in the input, and the chain of parsers
/// that led it there.
///
/// Additionally, the error chain contains number identifiers
/// that can be matched to provide useful error messages.
///
/// ```
/// # #[macro_use] extern crate nom;
/// # use std::collections;
/// # use nom::IResult::Error;
/// # use nom::Err::{Position,NodePosition};
/// # use nom::ErrorKind;
/// # fn main() {
///     named!(err_test, alt!(
///       tag!("abcd") |
///       preceded!(tag!("efgh"), error!(ErrorKind::Custom(42),
///           chain!(
///                  tag!("ijkl")              ~
///             res: error!(ErrorKind::Custom(128), tag!("mnop")) ,
///             || { res }
///           )
///         )
///       )
///     ));
///     let a = &b"efghblah"[..];
///     let b = &b"efghijklblah"[..];
///     let c = &b"efghijklmnop"[..];
///
///     let blah = &b"blah"[..];
///
///     let res_a = err_test(a);
///     let res_b = err_test(b);
///     let res_c = err_test(c);
///     assert_eq!(res_a, Error(NodePosition(ErrorKind::Custom(42), blah, Box::new(Position(ErrorKind::Tag, blah)))));
///     assert_eq!(res_b, Error(NodePosition(ErrorKind::Custom(42), &b"ijklblah"[..],
///       Box::new(NodePosition(ErrorKind::Custom(128), blah, Box::new(Position(ErrorKind::Tag, blah))))))
///     );
/// # }
/// ```
///
#[macro_export]
macro_rules! error (
  ($i:expr, $code:expr, $submac:ident!( $($args:tt)* )) => (
    {
      let cl = || {
        $submac!($i, $($args)*)
      };

      match cl() {
      //match cl($i) {
        $crate::IResult::Incomplete(x) => $crate::IResult::Incomplete(x),
        $crate::IResult::Done(i, o)    => $crate::IResult::Done(i, o),
        $crate::IResult::Error(e)      => {
          return $crate::IResult::Error($crate::Err::NodePosition($code, $i, Box::new(e)))
        }
      }
    }
  );
  ($i:expr, $code:expr, $f:expr) => (
    error!($i, $code, call!($f));
  );
);

/// `flat_map!(R -> IResult<R,S>, S -> IResult<S,T>) => R -> IResult<R, T>`
///
/// combines a parser R -> IResult<R,S> and
/// a parser S -> IResult<S,T> to return another
/// parser R -> IResult<R,T>
#[macro_export]
macro_rules! flat_map(
  ($i:expr, $submac:ident!( $($args:tt)* ), $submac2:ident!( $($args2:tt)* )) => (
    {
      match $submac!($i, $($args)*) {
        $crate::IResult::Error(e)                            => $crate::IResult::Error(e),
        $crate::IResult::Incomplete($crate::Needed::Unknown) => $crate::IResult::Incomplete($crate::Needed::Unknown),
        $crate::IResult::Incomplete($crate::Needed::Size(i)) => $crate::IResult::Incomplete($crate::Needed::Size(i)),
        $crate::IResult::Done(i, o)                          => match $submac2!(o, $($args2)*) {
          $crate::IResult::Error(e)                                 => {
            let err = match e {
              $crate::Err::Code(k) | $crate::Err::Node(k, _) | $crate::Err::Position(k, _) | $crate::Err::NodePosition(k, _, _) => {
                $crate::Err::Position(k, $i)
              }
            };
            $crate::IResult::Error(err)
          },
          $crate::IResult::Incomplete($crate::Needed::Unknown)      => $crate::IResult::Incomplete($crate::Needed::Unknown),
          $crate::IResult::Incomplete($crate::Needed::Size(ref i2)) => $crate::IResult::Incomplete($crate::Needed::Size(*i2)),
          $crate::IResult::Done(_, o2)                              => $crate::IResult::Done(i, o2)
        }
      }
    }
  );
  ($i:expr, $submac:ident!( $($args:tt)* ), $g:expr) => (
    flat_map!($i, $submac!($($args)*), call!($g));
  );
  ($i:expr, $f:expr, $g:expr) => (
    flat_map!($i, call!($f), call!($g));
  );
  ($i:expr, $f:expr, $submac:ident!( $($args:tt)* )) => (
    flat_map!($i, call!($f), $submac!($($args)*));
  );
);

/// `map!(I -> IResult<I,O>, O -> P) => I -> IResult<I, P>`
/// maps a function on the result of a parser
#[macro_export]
macro_rules! map(
  ($i:expr, $submac:ident!( $($args:tt)* ), $g:expr) => (
    map_impl!($i, $submac!($($args)*), call!($g));
  );
  ($i:expr, $submac:ident!( $($args:tt)* ), $submac2:ident!( $($args2:tt)* )) => (
    map_impl!($i, $submac!($($args)*), $submac2!($($args2)*));
  );
  ($i:expr, $f:expr, $g:expr) => (
    map_impl!($i, call!($f), call!($g));
  );
  ($i:expr, $f:expr, $submac:ident!( $($args:tt)* )) => (
    map_impl!($i, call!($f), $submac!($($args)*));
  );
);

/// Internal parser, do not use directly
#[macro_export]
macro_rules! map_impl(
  ($i:expr, $submac:ident!( $($args:tt)* ), $submac2:ident!( $($args2:tt)* )) => (
    {
      match $submac!($i, $($args)*) {
        $crate::IResult::Error(e)                            => $crate::IResult::Error(e),
        $crate::IResult::Incomplete($crate::Needed::Unknown) => $crate::IResult::Incomplete($crate::Needed::Unknown),
        $crate::IResult::Incomplete($crate::Needed::Size(i)) => $crate::IResult::Incomplete($crate::Needed::Size(i)),
        $crate::IResult::Done(i, o)                          => $crate::IResult::Done(i, $submac2!(o, $($args2)*))
      }
    }
  );
);

/// `map_res!(I -> IResult<I,O>, O -> Result<P>) => I -> IResult<I, P>`
/// maps a function returning a Result on the output of a parser
#[macro_export]
macro_rules! map_res (
  ($i:expr, $submac:ident!( $($args:tt)* ), $g:expr) => (
    map_res_impl!($i, $submac!($($args)*), call!($g));
  );
  ($i:expr, $submac:ident!( $($args:tt)* ), $submac2:ident!( $($args2:tt)* )) => (
    map_res_impl!($i, $submac!($($args)*), $submac2!($($args2)*));
  );
  ($i:expr, $f:expr, $g:expr) => (
    map_res_impl!($i, call!($f), call!($g));
  );
  ($i:expr, $f:expr, $submac:ident!( $($args:tt)* )) => (
    map_res_impl!($i, call!($f), $submac!($($args)*));
  );
);

/// Internal parser, do not use directly
#[macro_export]
macro_rules! map_res_impl (
  ($i:expr, $submac:ident!( $($args:tt)* ), $submac2:ident!( $($args2:tt)* )) => (
    {
      match $submac!($i, $($args)*) {
        $crate::IResult::Error(e)                            => $crate::IResult::Error(e),
        $crate::IResult::Incomplete($crate::Needed::Unknown) => $crate::IResult::Incomplete($crate::Needed::Unknown),
        $crate::IResult::Incomplete($crate::Needed::Size(i)) => $crate::IResult::Incomplete($crate::Needed::Size(i)),
        $crate::IResult::Done(i, o)                          => match $submac2!(o, $($args2)*) {
          Ok(output) => $crate::IResult::Done(i, output),
          Err(_)     => $crate::IResult::Error($crate::Err::Position($crate::ErrorKind::MapRes, $i))
        }
      }
    }
  );
);


/// `map_res!(I -> IResult<I,O>, O -> Option<P>) => I -> IResult<I, P>`
/// maps a function returning an Option on the output of a parser
#[macro_export]
macro_rules! map_opt (
  ($i:expr, $submac:ident!( $($args:tt)* ), $g:expr) => (
    map_opt_impl!($i, $submac!($($args)*), call!($g));
  );
  ($i:expr, $submac:ident!( $($args:tt)* ), $submac2:ident!( $($args2:tt)* )) => (
    map_opt_impl!($i, $submac!($($args)*), $submac2!($($args2)*));
  );
  ($i:expr, $f:expr, $g:expr) => (
    map_opt_impl!($i, call!($f), call!($g));
  );
  ($i:expr, $f:expr, $submac:ident!( $($args:tt)* )) => (
    map_opt_impl!($i, call!($f), $submac!($($args)*));
  );
);

/// Internal parser, do not use directly
#[macro_export]
macro_rules! map_opt_impl (
  ($i:expr, $submac:ident!( $($args:tt)* ), $submac2:ident!( $($args2:tt)* )) => (
    {
      match $submac!($i, $($args)*) {
        $crate::IResult::Error(e)                            => $crate::IResult::Error(e),
        $crate::IResult::Incomplete($crate::Needed::Unknown) => $crate::IResult::Incomplete($crate::Needed::Unknown),
        $crate::IResult::Incomplete($crate::Needed::Size(i)) => $crate::IResult::Incomplete($crate::Needed::Size(i)),
        $crate::IResult::Done(i, o)                          => match $submac2!(o, $($args2)*) {
          Some(output) => $crate::IResult::Done(i, output),
          None         => $crate::IResult::Error($crate::Err::Position($crate::ErrorKind::MapOpt, $i))
        }
      }
    }
  );
);

/// `expr_res!(Result<E,O>) => I -> IResult<I, O>`
/// evaluate an expression that returns a Result<T,E> and returns a IResult::Done(I,T) if Ok
///
/// See expr_opt for an example
#[macro_export]
macro_rules! expr_res (
  ($i:expr, $e:expr) => (
    {
      match $e {
        Ok(output) => $crate::IResult::Done($i, output),
        Err(_)     => $crate::IResult::Error($crate::Err::Position($crate::ErrorKind::ExprRes, $i))
      }
    }
  );
);

/// `expr_opt!(Option<O>) => I -> IResult<I, O>`
/// evaluate an expression that returns a Option<T> and returns a IResult::Done(I,T) if Ok
///
/// Useful when doing computations in a chain
///
/// ```
/// # #[macro_use] extern crate nom;
/// # use nom::IResult::{self, Done, Error};
/// # use nom::Err::Position;
/// # use nom::{be_u8,ErrorKind};
///
///  fn take_add(input:&[u8], size: u8) -> IResult<&[u8],&[u8]> {
///    chain!(input,
///      sz:     be_u8                             ~
///      length: expr_opt!(size.checked_add(sz))   ~ // checking for integer overflow (returns an Option)
///      data:   take!(length)                     ,
///      ||{ data }
///    )
///  }
/// # fn main() {
/// let arr1 = [1, 2, 3, 4, 5];
/// let r1 = take_add(&arr1[..], 1);
/// assert_eq!(r1, Done(&[4,5][..], &[2,3][..]));
///
/// let arr2 = [0xFE, 2, 3, 4, 5];
/// // size is overflowing
/// let r1 = take_add(&arr2[..], 42);
/// assert_eq!(r1, Error(Position(ErrorKind::ExprOpt,&[2,3,4,5][..])));
/// # }
/// ```
#[macro_export]
macro_rules! expr_opt (
  ($i:expr, $e:expr) => (
    {
      match $e {
        Some(output) => $crate::IResult::Done($i, output),
        None         => $crate::IResult::Error($crate::Err::Position($crate::ErrorKind::ExprOpt, $i))
      }
    }
  );
);

/// `chain!(I->IResult<I,A> ~ I->IResult<I,B> ~ ... I->IResult<I,X> , || { return O } ) => I -> IResult<I, O>`
/// chains parsers and assemble the results through a closure
///
/// ```
/// # #[macro_use] extern crate nom;
/// # use nom::IResult::{self, Done, Error};
/// # use nom::Err::Position;
/// # use nom::ErrorKind;
/// #[derive(PartialEq,Eq,Debug)]
/// struct B {
///   a: u8,
///   b: Option<u8>
/// }
///
/// named!(y, tag!("efgh"));
///
/// fn ret_int(i:&[u8]) -> IResult<&[u8], u8> { Done(i, 1) }
/// named!(ret_y<&[u8], u8>, map!(y, |_| 1)); // return 1 if the "efgh" tag is found
///
///  named!(z<&[u8], B>,
///    chain!(
///      tag!("abcd")  ~
///      aa: ret_int   ~     // the result of that parser will be used in the closure
///      tag!("abcd")? ~     // this parser is optional
///      bb: ret_y?    ,     // the result of that parser is an option
///      ||{B{a: aa, b: bb}}
///    )
///  );
///
/// # fn main() {
/// // the first "abcd" tag is not present, we have an error
/// let r1 = z(&b"efgh"[..]);
/// assert_eq!(r1, Error(Position(ErrorKind::Tag,&b"efgh"[..])));
///
/// // everything is present, everything is parsed
/// let r2 = z(&b"abcdabcdefgh"[..]);
/// assert_eq!(r2, Done(&b""[..], B{a: 1, b: Some(1)}));
///
/// // the second "abcd" tag is optional
/// let r3 = z(&b"abcdefgh"[..]);
/// assert_eq!(r3, Done(&b""[..], B{a: 1, b: Some(1)}));
///
/// // the result of ret_y is optional, as seen in the B structure
/// let r4 = z(&b"abcdabcdwxyz"[..]);
/// assert_eq!(r4, Done(&b"wxyz"[..], B{a: 1, b: None}));
/// # }
/// ```
#[macro_export]
macro_rules! chain (
  ($i:expr, $($rest:tt)*) => (
    chaining_parser!($i, 0, $($rest)*)
  );
);

/// Internal parser, do not use directly
#[macro_export]
macro_rules! chaining_parser (
  ($i:expr, $consumed:expr, $e:ident ~ $($rest:tt)*) => (
    chaining_parser!($i, $consumed, call!($e) ~ $($rest)*);
  );
  ($i:expr, $consumed:expr, $submac:ident!( $($args:tt)* ) ~ $($rest:tt)*) => (
    match $submac!($i, $($args)*) {
      $crate::IResult::Error(e)      => $crate::IResult::Error(e),
      $crate::IResult::Incomplete($crate::Needed::Unknown) => $crate::IResult::Incomplete($crate::Needed::Unknown),
      $crate::IResult::Incomplete($crate::Needed::Size(i)) => $crate::IResult::Incomplete($crate::Needed::Size($consumed + i)),
      $crate::IResult::Done(i,_)     => {
        chaining_parser!(i, $consumed + ($i).len() - i.len(), $($rest)*)
      }
    }
  );

  ($i:expr, $consumed:expr, $e:ident ? ~ $($rest:tt)*) => (
    chaining_parser!($i, $consumed, call!($e) ? ~ $($rest)*);
  );

  ($i:expr, $consumed:expr, $submac:ident!( $($args:tt)* ) ? ~ $($rest:tt)*) => ({
    let res = $submac!($i, $($args)*);
    if let $crate::IResult::Incomplete(inc) = res {
      match inc {
        $crate::Needed::Unknown => $crate::IResult::Incomplete($crate::Needed::Unknown),
        $crate::Needed::Size(i) => $crate::IResult::Incomplete($crate::Needed::Size($consumed + i)),
      }
    } else {
      let input = if let $crate::IResult::Done(i,_) = res {
        i
      } else {
        $i
      };
      chaining_parser!(input, $consumed + ($i).len() - input.len(), $($rest)*)
    }
  });

  ($i:expr, $consumed:expr, $field:ident : $e:ident ~ $($rest:tt)*) => (
    chaining_parser!($i, $consumed, $field: call!($e) ~ $($rest)*);
  );

  ($i:expr, $consumed:expr, $field:ident : $submac:ident!( $($args:tt)* ) ~ $($rest:tt)*) => (
    match  $submac!($i, $($args)*) {
      $crate::IResult::Error(e)      => $crate::IResult::Error(e),
      $crate::IResult::Incomplete($crate::Needed::Unknown) => $crate::IResult::Incomplete($crate::Needed::Unknown),
      $crate::IResult::Incomplete($crate::Needed::Size(i)) => $crate::IResult::Incomplete($crate::Needed::Size($consumed + i)),
      $crate::IResult::Done(i,o)     => {
        let $field = o;
        chaining_parser!(i, $consumed + ($i).len() - i.len(), $($rest)*)
      }
    }
  );

  ($i:expr, $consumed:expr, mut $field:ident : $e:ident ~ $($rest:tt)*) => (
    chaining_parser!($i, $consumed, mut $field: call!($e) ~ $($rest)*);
  );

  ($i:expr, $consumed:expr, mut $field:ident : $submac:ident!( $($args:tt)* ) ~ $($rest:tt)*) => (
    match  $submac!($i, $($args)*) {
      $crate::IResult::Error(e)      => $crate::IResult::Error(e),
      $crate::IResult::Incomplete($crate::Needed::Unknown) => $crate::IResult::Incomplete($crate::Needed::Unknown),
      $crate::IResult::Incomplete($crate::Needed::Size(i)) => $crate::IResult::Incomplete($crate::Needed::Size($consumed + i)),
      $crate::IResult::Done(i,o)     => {
        let mut $field = o;
        chaining_parser!(i, $consumed + ($i).len() - i.len(), $($rest)*)
      }
    }
  );

  ($i:expr, $consumed:expr, $field:ident : $e:ident ? ~ $($rest:tt)*) => (
    chaining_parser!($i, $consumed, $field : call!($e) ? ~ $($rest)*);
  );

  ($i:expr, $consumed:expr, $field:ident : $submac:ident!( $($args:tt)* ) ? ~ $($rest:tt)*) => ({
    let res = $submac!($i, $($args)*);
    if let $crate::IResult::Incomplete(inc) = res {
      match inc {
        $crate::Needed::Unknown => $crate::IResult::Incomplete($crate::Needed::Unknown),
        $crate::Needed::Size(i) => $crate::IResult::Incomplete($crate::Needed::Size($consumed + i)),
      }
    } else {
      let ($field,input) = if let $crate::IResult::Done(i,o) = res {
        Some(o,i)
      } else {
        (None,$i)
      };
      chaining_parser!(input, $consumed + ($i).len() - input.len(), $($rest)*)
    }
  });

  ($i:expr, $consumed:expr, mut $field:ident : $e:ident ? ~ $($rest:tt)*) => (
    chaining_parser!($i, $consumed, mut $field : call!($e) ? ~ $($rest)*);
  );

  ($i:expr, $consumed:expr, mut $field:ident : $submac:ident!( $($args:tt)* ) ? ~ $($rest:tt)*) => ({
    let res = $submac!($i, $($args)*);
    if let $crate::IResult::Incomplete(inc) = res {
      match inc {
        $crate::Needed::Unknown => $crate::IResult::Incomplete($crate::Needed::Unknown),
        $crate::Needed::Size(i) => $crate::IResult::Incomplete($crate::Needed::Size($consumed + i)),
      }
    } else {
      let (mut $field,input) = if let $crate::IResult::Done(i,o) = res {
        Some(o,i)
      } else {
        (None,$i)
      };
      chaining_parser!(input, $consumed + ($i).len() - input.len(), $($rest)*)
    }
  });

  // ending the chain
  ($i:expr, $consumed:expr, $e:ident, $assemble:expr) => (
    chaining_parser!($i, $consumed, call!($e), $assemble);
  );

  ($i:expr, $consumed:expr, $submac:ident!( $($args:tt)* ), $assemble:expr) => (
    match $submac!($i, $($args)*) {
      $crate::IResult::Error(e)      => $crate::IResult::Error(e),
      $crate::IResult::Incomplete($crate::Needed::Unknown) => $crate::IResult::Incomplete($crate::Needed::Unknown),
      $crate::IResult::Incomplete($crate::Needed::Size(i)) => $crate::IResult::Incomplete($crate::Needed::Size($consumed + i)),
      $crate::IResult::Done(i,_)     => {
        $crate::IResult::Done(i, $assemble())
      }
    }
  );

  ($i:expr, $consumed:expr, $e:ident ?, $assemble:expr) => (
    chaining_parser!($i, $consumed, call!($e) ?, $assemble);
  );

  ($i:expr, $consumed:expr, $submac:ident!( $($args:tt)* ) ?, $assemble:expr) => ({
    let res = $submac!($i, $($args)*);
    if let $crate::IResult::Incomplete(inc) = res {
      match inc {
        $crate::Needed::Unknown => $crate::IResult::Incomplete($crate::Needed::Unknown),
        $crate::Needed::Size(i) => $crate::IResult::Incomplete($crate::Needed::Size($consumed + i)),
      }
    } else {
      let input = if let $crate::IResult::Done(i,_) = res {
        i
      } else {
        $i
      };
      $crate::IResult::Done(input, $assemble())
    }
  });

  ($i:expr, $consumed:expr, $field:ident : $e:ident, $assemble:expr) => (
    chaining_parser!($i, $consumed, $field: call!($e), $assemble);
  );

  ($i:expr, $consumed:expr, $field:ident : $submac:ident!( $($args:tt)* ), $assemble:expr) => (
    match $submac!($i, $($args)*) {
      $crate::IResult::Error(e)      => $crate::IResult::Error(e),
      $crate::IResult::Incomplete($crate::Needed::Unknown) => $crate::IResult::Incomplete($crate::Needed::Unknown),
      $crate::IResult::Incomplete($crate::Needed::Size(i)) => $crate::IResult::Incomplete($crate::Needed::Size($consumed + i)),
      $crate::IResult::Done(i,o)     => {
        let $field = o;
        $crate::IResult::Done(i, $assemble())
      }
    }
  );

  ($i:expr, $consumed:expr, mut $field:ident : $e:ident, $assemble:expr) => (
    chaining_parser!($i, $consumed, mut $field: call!($e), $assemble);
  );

  ($i:expr, $consumed:expr, mut $field:ident : $submac:ident!( $($args:tt)* ), $assemble:expr) => (
    match $submac!($i, $($args)*) {
      $crate::IResult::Error(e)      => $crate::IResult::Error(e),
      $crate::IResult::Incomplete($crate::Needed::Unknown) => $crate::IResult::Incomplete($crate::Needed::Unknown),
      $crate::IResult::Incomplete($crate::Needed::Size(i)) => $crate::IResult::Incomplete($crate::Needed::Size($consumed + i)),
      $crate::IResult::Done(i,o)     => {
        let mut $field = o;
        $crate::IResult::Done(i, $assemble())
      }
    }
  );

  ($i:expr, $consumed:expr, $field:ident : $e:ident ? , $assemble:expr) => (
    chaining_parser!($i, $consumed, $field : call!($e) ? , $assemble);
  );

  ($i:expr, $consumed:expr, $field:ident : $submac:ident!( $($args:tt)* ) ? , $assemble:expr) => ({
    let res = $submac!($i, $($args)*);
    if let $crate::IResult::Incomplete(inc) = res {
      match inc {
        $crate::Needed::Unknown => $crate::IResult::Incomplete($crate::Needed::Unknown),
        $crate::Needed::Size(i) => $crate::IResult::Incomplete($crate::Needed::Size($consumed + i)),
      }
    } else {
      let ($field,input) = if let $crate::IResult::Done(i,o) = res {
        (Some(o), i)
      } else {
        (None, $i)
      };
      $crate::IResult::Done(input, $assemble())
    }
  });

  ($i:expr, $consumed:expr, mut $field:ident : $e:ident ? , $assemble:expr) => (
    chaining_parser!($i, $consumed, $field : call!($e) ? , $assemble);
  );

  ($i:expr, $consumed:expr, mut $field:ident : $submac:ident!( $($args:tt)* ) ? , $assemble:expr) => ({
    let res = $submac!($i, $($args)*);
    if let $crate::IResult::Incomplete(inc) = res {
      match inc {
        $crate::Needed::Unknown => $crate::IResult::Incomplete($crate::Needed::Unknown),
        $crate::Needed::Size(i) => $crate::IResult::Incomplete($crate::Needed::Size($consumed + i)),
      }
    } else {
      let (mut $field,input) = if let $crate::IResult::Done(i,o) = res {
        (Some(o), i)
      } else {
        (None, $i)
      };
      $crate::IResult::Done(input, $assemble())
    }
  });

  ($i:expr, $consumed:expr, $assemble:expr) => (
    $crate::IResult::Done($i, $assemble())
  )
);

/// `alt!(I -> IResult<I,O> | I -> IResult<I,O> | ... | I -> IResult<I,O> ) => I -> IResult<I, O>`
/// try a list of parsers, return the result of the first successful one
///
/// If one of the parser returns Incomplete, alt will return Incomplete, to retry
/// once you get more input. Note that it is better for performance to know the
/// minimum size of data you need before you get into alt.
///
/// ```
/// # #[macro_use] extern crate nom;
/// # use nom::IResult::Done;
/// # fn main() {
///  named!( test, alt!( tag!( "abcd" ) | tag!( "efgh" ) ) );
///  let r1 = test(b"abcdefgh");
///  assert_eq!(r1, Done(&b"efgh"[..], &b"abcd"[..]));
///  let r2 = test(&b"efghijkl"[..]);
///  assert_eq!(r2, Done(&b"ijkl"[..], &b"efgh"[..]));
///  # }
/// ```
///
/// There is another syntax for alt allowing a block to manipulate the result:
///
/// ```
/// # #[macro_use] extern crate nom;
/// # use nom::IResult::Done;
/// # fn main() {
///     #[derive(Debug,PartialEq,Eq)]
///     enum Tagged {
///       Abcd,
///       Efgh,
///       Took(usize)
///     }
///     named!(test<Tagged>, alt!(
///         tag!("abcd") => { |_|          Tagged::Abcd }
///       | tag!("efgh") => { |_|          Tagged::Efgh }
///       | take!(5)     => { |res: &[u8]| Tagged::Took(res.len()) } // the closure takes the result as argument if the parser is successful
///     ));
///     let r1 = test(b"abcdefgh");
///     assert_eq!(r1, Done(&b"efgh"[..], Tagged::Abcd));
///     let r2 = test(&b"efghijkl"[..]);
///     assert_eq!(r2, Done(&b"ijkl"[..], Tagged::Efgh));
///     let r3 = test(&b"mnopqrst"[..]);
///     assert_eq!(r3, Done(&b"rst"[..],  Tagged::Took(5)));
/// # }
/// ```
#[macro_export]
macro_rules! alt (
  ($i:expr, $($rest:tt)*) => (
    {
      alt_parser!($i, $($rest)*)
    }
  );
);

/// Internal parser, do not use directly
#[macro_export]
macro_rules! alt_parser (
  ($i:expr, $e:ident | $($rest:tt)*) => (
    alt_parser!($i, call!($e) | $($rest)*);
  );

  ($i:expr, $subrule:ident!( $($args:tt)*) | $($rest:tt)*) => (
    {
      let res = $subrule!($i, $($args)*);
      match res {
        $crate::IResult::Done(_,_)     => res,
        $crate::IResult::Incomplete(_) => res,
        _                              => alt_parser!($i, $($rest)*)
      }
    }
  );

  ($i:expr, $subrule:ident!( $($args:tt)* ) => { $gen:expr } | $($rest:tt)+) => (
    {
      match $subrule!( $i, $($args)* ) {
        $crate::IResult::Done(i,o)     => $crate::IResult::Done(i,$gen(o)),
        $crate::IResult::Incomplete(x) => $crate::IResult::Incomplete(x),
        $crate::IResult::Error(_)      => {
          alt_parser!($i, $($rest)*)
        }
      }
    }
  );

  ($i:expr, $e:ident => { $gen:expr } | $($rest:tt)*) => (
    alt_parser!($i, call!($e) => { $gen } | $($rest)*);
  );

  ($i:expr, $e:ident => { $gen:expr }) => (
    alt_parser!($i, call!($e) => { $gen });
  );

  ($i:expr, $subrule:ident!( $($args:tt)* ) => { $gen:expr }) => (
    {
      match $subrule!( $i, $($args)* ) {
        $crate::IResult::Done(i,o)     => $crate::IResult::Done(i,$gen(o)),
        $crate::IResult::Incomplete(x) => $crate::IResult::Incomplete(x),
        $crate::IResult::Error(_)      => {
          alt_parser!($i)
        }
      }
    }
  );

  ($i:expr, $e:ident) => (
    alt_parser!($i, call!($e));
  );

  ($i:expr, $subrule:ident!( $($args:tt)*)) => (
    {
      match $subrule!( $i, $($args)* ) {
        $crate::IResult::Done(i,o)     => $crate::IResult::Done(i,o),
        $crate::IResult::Incomplete(x) => $crate::IResult::Incomplete(x),
        $crate::IResult::Error(_)      => {
          alt_parser!($i)
        }
      }
    }
  );

  ($i:expr) => (
    $crate::IResult::Error($crate::Err::Position($crate::ErrorKind::Alt,$i))
  );
);

/// `switch!(I -> IResult<I,P>, P => I -> IResult<I,O> | ... | P => I -> IResult<I,O> ) => I -> IResult<I, O>`
/// choose the next parser depending on the result of the first one, if successful
///
#[macro_export]
macro_rules! switch (
  ($i:expr, $submac:ident!( $($args:tt)*), $($p:pat => $subrule:ident!( $($args2:tt)* ))|*) => (
    {
      match $submac!($i, $($args)*) {
        $crate::IResult::Error(e)      => $crate::IResult::Error(e),
        $crate::IResult::Incomplete(i) => $crate::IResult::Incomplete(i),
        $crate::IResult::Done(i, o)    => {
          match o {
            $($p => $subrule!(i, $($args2)*)),*,
            _    => $crate::IResult::Error($crate::Err::Position($crate::ErrorKind::Switch,i))
          }
        }
      }
    }
  );
  ($i:expr, $e:ident, $($rest:tt)*) => (
    {
      switch!($i, call!(e), $($rest)*)
    }
  );
);

/// `opt!(I -> IResult<I,O>) => I -> IResult<I, Option<O>>`
/// make the underlying parser optional
///
/// returns an Option of the returned type. This parser never fails
///
/// ```
/// # #[macro_use] extern crate nom;
/// # use nom::IResult::Done;
/// # fn main() {
///  named!( o<&[u8], Option<&[u8]> >, opt!( tag!( "abcd" ) ) );
///
///  let a = b"abcdef";
///  let b = b"bcdefg";
///  assert_eq!(o(&a[..]), Done(&b"ef"[..], Some(&b"abcd"[..])));
///  assert_eq!(o(&b[..]), Done(&b"bcdefg"[..], None));
///  # }
/// ```
#[macro_export]
macro_rules! opt(
  ($i:expr, $submac:ident!( $($args:tt)* )) => (
    {
      match $submac!($i, $($args)*) {
        $crate::IResult::Done(i,o)     => $crate::IResult::Done(i, Some(o)),
        $crate::IResult::Error(_)      => $crate::IResult::Done($i, None),
        $crate::IResult::Incomplete(_) => $crate::IResult::Done($i, None)
      }
    }
  );
  ($i:expr, $f:expr) => (
    opt!($i, call!($f));
  );
);

/// `opt_res!(I -> IResult<I,O>) => I -> IResult<I, Result<nom::Err,O>>`
/// make the underlying parser optional
///
/// returns a Result, with Err containing the parsing error
///
/// ```
/// # #[macro_use] extern crate nom;
/// # use nom::IResult::Done;
/// # use nom::Err::Position;
/// # use nom::ErrorKind;
/// # fn main() {
///  named!( o<&[u8], Result<&[u8], nom::Err<&[u8]> > >, opt_res!( tag!( "abcd" ) ) );
///
///  let a = b"abcdef";
///  let b = b"bcdefg";
///  assert_eq!(o(&a[..]), Done(&b"ef"[..], Ok(&b"abcd"[..])));
///  assert_eq!(o(&b[..]), Done(&b"bcdefg"[..], Err(Position(ErrorKind::Tag, &b[..]))));
///  # }
/// ```
#[macro_export]
macro_rules! opt_res (
  ($i:expr, $submac:ident!( $($args:tt)* )) => (
    {
      match $submac!($i, $($args)*) {
        $crate::IResult::Done(i,o)     => $crate::IResult::Done(i,  Ok(o)),
        $crate::IResult::Error(e)      => $crate::IResult::Done($i, Err(e)),
        $crate::IResult::Incomplete(i) => $crate::IResult::Incomplete(i)
      }
    }
  );
  ($i:expr, $f:expr) => (
    opt_res!($i, call!($f));
  );
);

/// `cond!(bool, I -> IResult<I,O>) => I -> IResult<I, Option<O>>`
/// Conditional combinator
///
/// Wraps another parser and calls it if the
/// condition is met. This combinator returns
/// an Option of the return type of the child
/// parser.
///
/// This is especially useful if a parser depends
/// on the value return by a preceding parser in
/// a `chain!`.
///
/// ```
/// # #[macro_use] extern crate nom;
/// # use nom::IResult::Done;
/// # use nom::IResult;
/// # fn main() {
///  let b = true;
///  let f: Box<Fn(&'static [u8]) -> IResult<&[u8],Option<&[u8]>>> = Box::new(closure!(&'static[u8],
///    cond!( b, tag!("abcd") ))
///  );
///
///  let a = b"abcdef";
///  assert_eq!(f(&a[..]), Done(&b"ef"[..], Some(&b"abcd"[..])));
///
///  let b2 = false;
///  let f2:Box<Fn(&'static [u8]) -> IResult<&[u8],Option<&[u8]>>> = Box::new(closure!(&'static[u8],
///    cond!( b2, tag!("abcd") ))
///  );
///  assert_eq!(f2(&a[..]), Done(&b"abcdef"[..], None));
///  # }
/// ```
///
#[macro_export]
macro_rules! cond(
  ($i:expr, $cond:expr, $submac:ident!( $($args:tt)* )) => (
    {
      if $cond {
        match $submac!($i, $($args)*) {
          $crate::IResult::Done(i,o)     => $crate::IResult::Done(i, Some(o)),
          $crate::IResult::Error(_)      => $crate::IResult::Done($i, None),
          $crate::IResult::Incomplete(i) => $crate::IResult::Incomplete(i)
        }
      } else {
        $crate::IResult::Done($i, None)
      }
    }
  );
  ($i:expr, $cond:expr, $f:expr) => (
    cond!($i, $cond, call!($f));
  );
);

/// `cond_reduce!(bool, I -> IResult<I,O>) => I -> IResult<I, O>`
/// Conditional combinator with error
///
/// Wraps another parser and calls it if the
/// condition is met. This combinator returns
/// an error if the condition is false
///
/// This is especially useful if a parser depends
/// on the value return by a preceding parser in
/// a `chain!`.
///
/// ```
/// # #[macro_use] extern crate nom;
/// # use nom::IResult::{Done,Error};
/// # use nom::{Err,ErrorKind};
/// # fn main() {
///  let b = true;
///  let f = closure!(&'static[u8],
///    cond_reduce!( b, tag!("abcd") )
///  );
///
///  let a = b"abcdef";
///  assert_eq!(f(&a[..]), Done(&b"ef"[..], &b"abcd"[..]));
///
///  let b2 = false;
///  let f2 = closure!(&'static[u8],
///    cond_reduce!( b2, tag!("abcd") )
///  );
///  assert_eq!(f2(&a[..]), Error(Err::Position(ErrorKind::CondReduce, &a[..])));
///  # }
/// ```
///
#[macro_export]
macro_rules! cond_reduce(
  ($i:expr, $cond:expr, $submac:ident!( $($args:tt)* )) => (
    {
      if $cond {
        match $submac!($i, $($args)*) {
          $crate::IResult::Done(i,o)     => $crate::IResult::Done(i, o),
          $crate::IResult::Error(e)      => $crate::IResult::Error(e),
          $crate::IResult::Incomplete(i) => $crate::IResult::Incomplete(i)
        }
      } else {
        $crate::IResult::Error($crate::Err::Position($crate::ErrorKind::CondReduce, $i))
      }
    }
  );
  ($i:expr, $cond:expr, $f:expr) => (
    cond_reduce!($i, $cond, call!($f));
  );
);

/// `peek!(I -> IResult<I,O>) => I -> IResult<I, O>`
/// returns a result without consuming the input
///
/// the embedded parser may return Incomplete
///
/// ```
/// # #[macro_use] extern crate nom;
/// # use nom::IResult::Done;
/// # fn main() {
///  named!(ptag, peek!( tag!( "abcd" ) ) );
///
///  let r = ptag(&b"abcdefgh"[..]);
///  assert_eq!(r, Done(&b"abcdefgh"[..], &b"abcd"[..]));
/// # }
/// ```
#[macro_export]
macro_rules! peek(
  ($i:expr, $submac:ident!( $($args:tt)* )) => (
    {
      match $submac!($i, $($args)*) {
        $crate::IResult::Done(_,o)     => $crate::IResult::Done($i, o),
        $crate::IResult::Error(a)      => $crate::IResult::Error(a),
        $crate::IResult::Incomplete(i) => $crate::IResult::Incomplete(i)
      }
    }
  );
  ($i:expr, $f:expr) => (
    peek!($i, call!(f));
  );
);

/// `tap!(name: I -> IResult<I,O> => { block }) => I -> IResult<I, O>`
/// allows access to the parser's result without affecting it
///
/// ```
/// # #[macro_use] extern crate nom;
/// # use nom::IResult::Done;
/// # use std::str;
/// # fn main() {
///  named!(ptag, tap!(res: tag!( "abcd" ) => { println!("recognized {}", str::from_utf8(res).unwrap()) } ) );
///
///  let r = ptag(&b"abcdefgh"[..]);
///  assert_eq!(r, Done(&b"efgh"[..], &b"abcd"[..]));
/// # }
/// ```
#[macro_export]
macro_rules! tap (
  ($i:expr, $name:ident : $submac:ident!( $($args:tt)* ) => $e:expr) => (
    {
      match $submac!($i, $($args)*) {
        $crate::IResult::Done(i,o)     => {
          let $name = o;
          $e;
          $crate::IResult::Done(i, $name)
        },
        $crate::IResult::Error(a)      => $crate::IResult::Error(a),
        $crate::IResult::Incomplete(i) => $crate::IResult::Incomplete(i)
      }
    }
  );
  ($i:expr, $name: ident: $f:expr => $e:expr) => (
    tap!($i, $name: call!($f) => $e);
  );
);

/// `pair!(I -> IResult<I,O>, I -> IResult<I,P>) => I -> IResult<I, (O,P)>`
/// pair(X,Y), returns (x,y)
///
#[macro_export]
macro_rules! pair(
  ($i:expr, $submac:ident!( $($args:tt)* ), $submac2:ident!( $($args2:tt)* )) => (
    {
      match $submac!($i, $($args)*) {
        $crate::IResult::Error(a)      => $crate::IResult::Error(a),
        $crate::IResult::Incomplete(i) => $crate::IResult::Incomplete(i),
        $crate::IResult::Done(i1,o1)   => {
          match $submac2!(i1, $($args2)*) {
            $crate::IResult::Error(a)      => $crate::IResult::Error(a),
            $crate::IResult::Incomplete(i) => $crate::IResult::Incomplete(i),
            $crate::IResult::Done(i2,o2)   => {
              $crate::IResult::Done(i2, (o1, o2))
            }
          }
        },
      }
    }
  );

  ($i:expr, $submac:ident!( $($args:tt)* ), $g:expr) => (
    pair!($i, $submac!($($args)*), call!($g));
  );

  ($i:expr, $f:expr, $submac:ident!( $($args:tt)* )) => (
    pair!($i, call!($f), $submac!($($args)*));
  );

  ($i:expr, $f:expr, $g:expr) => (
    pair!($i, call!($f), call!($g));
  );
);

/// `separated_pair!(I -> IResult<I,O>, I -> IResult<I, T>, I -> IResult<I,P>) => I -> IResult<I, (O,P)>`
/// separated_pair(X,sep,Y) returns (x,y)
#[macro_export]
macro_rules! separated_pair(
  ($i:expr, $submac:ident!( $($args:tt)* ), $($rest:tt)+) => (
    {
      match $submac!($i, $($args)*) {
        $crate::IResult::Error(a)      => $crate::IResult::Error(a),
        $crate::IResult::Incomplete(i) => $crate::IResult::Incomplete(i),
        $crate::IResult::Done(i1,o1)   => {
          separated_pair1!(i1, o1,  $($rest)*)
        }
      }
    }
  );

  ($i:expr, $f:expr, $($rest:tt)+) => (
    separated_pair!($i, call!($f), $($rest)*);
  );
);

/// Internal parser, do not use directly
#[macro_export]
macro_rules! separated_pair1(
  ($i:expr, $res1:ident, $submac2:ident!( $($args2:tt)* ), $($rest:tt)+) => (
    {
      match $submac2!($i, $($args2)*) {
        $crate::IResult::Error(a)      => $crate::IResult::Error(a),
        $crate::IResult::Incomplete(i) => $crate::IResult::Incomplete(i),
        $crate::IResult::Done(i2,_)    => {
          separated_pair2!(i2, $res1,  $($rest)*)
        }
      }
    }
  );
  ($i:expr, $res1:ident, $g:expr, $($rest:tt)+) => (
    separated_pair1!($i, $res1, call!($g), $($rest)*);
  );
);

/// Internal parser, do not use directly
#[macro_export]
macro_rules! separated_pair2(
  ($i:expr, $res1:ident, $submac3:ident!( $($args3:tt)* )) => (
    {
      match $submac3!($i, $($args3)*) {
        $crate::IResult::Error(a)      => $crate::IResult::Error(a),
        $crate::IResult::Incomplete(i) => $crate::IResult::Incomplete(i),
        $crate::IResult::Done(i3,o3)   => {
          $crate::IResult::Done(i3, ($res1, o3))
        }
      }
    }
  );

  ($i:expr, $res1:ident, $h:expr) => (
    separated_pair2!($i, $res1, call!($h));
  );
);

/// `preceded!(I -> IResult<I,T>, I -> IResult<I,O>) => I -> IResult<I, O>`
/// preceded(opening, X) returns X
#[macro_export]
macro_rules! preceded(
  ($i:expr, $submac:ident!( $($args:tt)* ), $submac2:ident!( $($args2:tt)* )) => (
    {
      match $submac!($i, $($args)*) {
        $crate::IResult::Error(a)      => $crate::IResult::Error(a),
        $crate::IResult::Incomplete(i) => $crate::IResult::Incomplete(i),
        $crate::IResult::Done(i1,_)    => {
          match $submac2!(i1, $($args2)*) {
            $crate::IResult::Error(a)      => $crate::IResult::Error(a),
            $crate::IResult::Incomplete(i) => $crate::IResult::Incomplete(i),
            $crate::IResult::Done(i2,o2)   => {
              $crate::IResult::Done(i2, o2)
            }
          }
        },
      }
    }
  );

  ($i:expr, $submac:ident!( $($args:tt)* ), $g:expr) => (
    preceded!($i, $submac!($($args)*), call!($g));
  );

  ($i:expr, $f:expr, $submac:ident!( $($args:tt)* )) => (
    preceded!($i, call!($f), $submac!($($args)*));
  );

  ($i:expr, $f:expr, $g:expr) => (
    preceded!($i, call!($f), call!($g));
  );
);

/// `terminated!(I -> IResult<I,O>, I -> IResult<I,T>) => I -> IResult<I, O>`
/// terminated(X, closing) returns X
#[macro_export]
macro_rules! terminated(
  ($i:expr, $submac:ident!( $($args:tt)* ), $submac2:ident!( $($args2:tt)* )) => (
    {
      match $submac!($i, $($args)*) {
        $crate::IResult::Error(a)      => $crate::IResult::Error(a),
        $crate::IResult::Incomplete(i) => $crate::IResult::Incomplete(i),
        $crate::IResult::Done(i1,o1)   => {
          match $submac2!(i1, $($args2)*) {
            $crate::IResult::Error(a)      => $crate::IResult::Error(a),
            $crate::IResult::Incomplete(i) => $crate::IResult::Incomplete(i),
            $crate::IResult::Done(i2,_)    => {
              $crate::IResult::Done(i2, o1)
            }
          }
        },
      }
    }
  );

  ($i:expr, $submac:ident!( $($args:tt)* ), $g:expr) => (
    terminated!($i, $submac!($($args)*), call!($g));
  );

  ($i:expr, $f:expr, $submac:ident!( $($args:tt)* )) => (
    terminated!($i, call!($f), $submac!($($args)*));
  );

  ($i:expr, $f:expr, $g:expr) => (
    terminated!($i, call!($f), call!($g));
  );
);

/// `delimited!(I -> IResult<I,T>, I -> IResult<I,O>, I -> IResult<I,U>) => I -> IResult<I, O>`
/// delimited(opening, X, closing) returns X
#[macro_export]
macro_rules! delimited(
  ($i:expr, $submac:ident!( $($args:tt)* ), $($rest:tt)+) => (
    {
      match $submac!($i, $($args)*) {
        $crate::IResult::Error(a)      => $crate::IResult::Error(a),
        $crate::IResult::Incomplete(i) => $crate::IResult::Incomplete(i),
        $crate::IResult::Done(i1,_)    => {
          delimited1!(i1,  $($rest)*)
        }
      }
    }
  );

  ($i:expr, $f:expr, $($rest:tt)+) => (
    delimited!($i, call!($f), $($rest)*);
  );
);

/// Internal parser, do not use directly
#[macro_export]
macro_rules! delimited1(
  ($i:expr, $submac2:ident!( $($args2:tt)* ), $($rest:tt)+) => (
    {
      match $submac2!($i, $($args2)*) {
        $crate::IResult::Error(a)      => $crate::IResult::Error(a),
        $crate::IResult::Incomplete(i) => $crate::IResult::Incomplete(i),
        $crate::IResult::Done(i2,o2)   => {
          delimited2!(i2, o2,  $($rest)*)
        }
      }
    }
  );
  ($i:expr, $g:expr, $($rest:tt)+) => (
    delimited1!($i, call!($g), $($rest)*);
  );
);

/// Internal parser, do not use directly
#[macro_export]
macro_rules! delimited2(
  ($i:expr, $res2:ident, $submac3:ident!( $($args3:tt)* )) => (
    {
      match $submac3!($i, $($args3)*) {
        $crate::IResult::Error(a)      => $crate::IResult::Error(a),
        $crate::IResult::Incomplete(i) => $crate::IResult::Incomplete(i),
        $crate::IResult::Done(i3,_)    => {
          $crate::IResult::Done(i3, $res2)
        }
      }
    }
  );

  ($i:expr, $res2:ident, $h:expr) => (
    delimited2!($i, $res2, call!($h));
  );
);

/// `separated_list!(I -> IResult<I,T>, I -> IResult<I,O>) => I -> IResult<I, Vec<O>>`
/// separated_list(sep, X) returns Vec<X>
#[macro_export]
macro_rules! separated_list(
  ($i:expr, $sep:ident!( $($args:tt)* ), $submac:ident!( $($args2:tt)* )) => (
    {
      let mut res   = Vec::new();
      let mut input = $i;

      // get the first element
      match $submac!(input, $($args2)*) {
        $crate::IResult::Error(_)      => $crate::IResult::Done(input, Vec::new()),
        $crate::IResult::Incomplete(i) => $crate::IResult::Incomplete(i),
        $crate::IResult::Done(i,o)     => {
          if i.len() == input.len() {
            $crate::IResult::Error($crate::Err::Position($crate::ErrorKind::SeparatedList,input))
          } else {
            res.push(o);
            input = i;

            loop {
              // get the separator first
              if let $crate::IResult::Done(i2,_) = $sep!(input, $($args)*) {
                if i2.len() == input.len() {
                  break;
                }
                input = i2;

                // get the element next
                if let $crate::IResult::Done(i3,o3) = $submac!(input, $($args2)*) {
                  if i3.len() == input.len() {
                    break;
                  }
                  res.push(o3);
                  input = i3;
                } else {
                  break;
                }
              } else {
                break;
              }
            }
            $crate::IResult::Done(input, res)
          }
        },
      }
    }
  );
  ($i:expr, $submac:ident!( $($args:tt)* ), $g:expr) => (
    separated_list!($i, $submac!($($args)*), call!($g));
  );
  ($i:expr, $f:expr, $submac:ident!( $($args:tt)* )) => (
    separated_list!($i, call!($f), $submac!($($args)*));
  );
  ($i:expr, $f:expr, $g:expr) => (
    separated_list!($i, call!($f), call!($g));
  );
);

/// `separated_nonempty_list!(I -> IResult<I,T>, I -> IResult<I,O>) => I -> IResult<I, Vec<O>>`
/// separated_nonempty_list(sep, X) returns Vec<X>
#[macro_export]
macro_rules! separated_nonempty_list(
  ($i:expr, $sep:ident!( $($args:tt)* ), $submac:ident!( $($args2:tt)* )) => (
    {
      let mut res   = Vec::new();
      let mut input = $i;

      // get the first element
      match $submac!(input, $($args2)*) {
        $crate::IResult::Error(a)      => $crate::IResult::Error(a),
        $crate::IResult::Incomplete(i) => $crate::IResult::Incomplete(i),
        $crate::IResult::Done(i,o)     => {
          if i.len() == input.len() {
            $crate::IResult::Error($crate::Err::Position($crate::ErrorKind::SeparatedNonEmptyList,input))
          } else {
            res.push(o);
            input = i;

            loop {
              if let $crate::IResult::Done(i2,_) = $sep!(input, $($args)*) {
                if i2.len() == input.len() {
                  break;
                }
                input = i2;

                if let $crate::IResult::Done(i3,o3) = $submac!(input, $($args2)*) {
                  if i3.len() == input.len() {
                    break;
                  }
                  res.push(o3);
                  input = i3;
                } else {
                  break;
                }
              } else {
                break;
              }
            }
            $crate::IResult::Done(input, res)
          }
        },
      }
    }
  );
  ($i:expr, $submac:ident!( $($args:tt)* ), $g:expr) => (
    separated_nonempty_list!($i, $submac!($($args)*), call!($g));
  );
  ($i:expr, $f:expr, $submac:ident!( $($args:tt)* )) => (
    separated_nonempty_list!($i, call!($f), $submac!($($args)*));
  );
  ($i:expr, $f:expr, $g:expr) => (
    separated_nonempty_list!($i, call!($f), call!($g));
  );
);

/// `many0!(I -> IResult<I,O>) => I -> IResult<I, Vec<O>>`
/// Applies the parser 0 or more times and returns the list of results in a Vec
///
/// the embedded parser may return Incomplete
///
/// ```
/// # #[macro_use] extern crate nom;
/// # use nom::IResult::Done;
/// # fn main() {
///  named!(multi<&[u8], Vec<&[u8]> >, many0!( tag!( "abcd" ) ) );
///
///  let a = b"abcdabcdef";
///  let b = b"azerty";
///
///  let res = vec![&b"abcd"[..], &b"abcd"[..]];
///  assert_eq!(multi(&a[..]), Done(&b"ef"[..], res));
///  assert_eq!(multi(&b[..]), Done(&b"azerty"[..], Vec::new()));
/// # }
/// ```
/// 0 or more
#[macro_export]
macro_rules! many0(
  ($i:expr, $submac:ident!( $($args:tt)* )) => (
    {
      let mut res   = Vec::new();
      let mut input = $i;
      while let $crate::IResult::Done(i,o) = $submac!(input, $($args)*) {
        if i.len() == input.len() {
          break;
        }
        res.push(o);
        input = i;
      }
      $crate::IResult::Done(input, res)
    }
  );
  ($i:expr, $f:expr) => (
    many0!($i, call!($f));
  );
);

/// `many1!(I -> IResult<I,O>) => I -> IResult<I, Vec<O>>`
/// Applies the parser 1 or more times and returns the list of results in a Vec
///
/// the embedded parser may return Incomplete
///
/// ```
/// # #[macro_use] extern crate nom;
/// # use nom::IResult::{Done, Error};
/// # use nom::Err::Position;
/// # use nom::ErrorKind;
/// # fn main() {
///  named!(multi<&[u8], Vec<&[u8]> >, many1!( tag!( "abcd" ) ) );
///
///  let a = b"abcdabcdef";
///  let b = b"azerty";
///
///  let res = vec![&b"abcd"[..], &b"abcd"[..]];
///  assert_eq!(multi(&a[..]), Done(&b"ef"[..], res));
///  assert_eq!(multi(&b[..]), Error(Position(ErrorKind::Many1,&b[..])));
/// # }
/// ```
#[macro_export]
macro_rules! many1(
  ($i:expr, $submac:ident!( $($args:tt)* )) => (
    {
      let mut res   = Vec::new();
      let mut input = $i;
      while let $crate::IResult::Done(i,o) = $submac!(input, $($args)*) {
        if i.len() == input.len() {
          break;
        }
        res.push(o);
        input = i;
      }
<<<<<<< HEAD
      if res.len() == 0 {
        $crate::IResult::Error($crate::Err::Position($crate::ErrorKind::Many1,$i))
=======
      if res.is_empty() {
        $crate::IResult::Error($crate::Err::Position($crate::ErrorCode::Many1 as u32,$i))
>>>>>>> 469e75dd
      } else {
        $crate::IResult::Done(input, res)
      }
    }
  );
  ($i:expr, $f:expr) => (
    many1!($i, call!($f));
  );
);

/// `count!(I -> IResult<I,O>, nb) => I -> IResult<I, Vec<O>>`
/// Applies the child parser a specified number of times
///
/// ```
/// # #[macro_use] extern crate nom;
/// # use nom::IResult::{Done,Error};
/// # use nom::Err::Position;
/// # use nom::ErrorKind;
/// # fn main() {
///  named!(counter< Vec<&[u8]> >, count!( tag!( "abcd" ), 2 ) );
///
///  let a = b"abcdabcdabcdef";
///  let b = b"abcdefgh";
///  let res = vec![&b"abcd"[..], &b"abcd"[..]];
///
///  assert_eq!(counter(&a[..]), Done(&b"abcdef"[..], res));
///  assert_eq!(counter(&b[..]), Error(Position(ErrorKind::Count, &b[..])));
/// # }
/// ```
///
#[macro_export]
macro_rules! count(
  ($i:expr, $submac:ident!( $($args:tt)* ), $count: expr) => (
    {
      let mut input      = $i;
      let mut res        = Vec::with_capacity($count);
      let mut cnt: usize = 0;
      let mut err        = false;
      loop {
        if cnt == $count {
          break
        }
        match $submac!(input, $($args)*) {
          $crate::IResult::Done(i,o) => {
            res.push(o);
            input = i;
            cnt = cnt + 1;
          },
          $crate::IResult::Error(_)  => {
            err = true;
            break;
          },
          $crate::IResult::Incomplete(_) => {
            break;
          }
        }
      }
      if err {
        $crate::IResult::Error($crate::Err::Position($crate::ErrorKind::Count,$i))
      } else if cnt == $count {
        $crate::IResult::Done(input, res)
      } else {
        $crate::IResult::Incomplete($crate::Needed::Unknown)
      }
    }
  );
  ($i:expr, $f:expr, $count: expr) => (
    count!($i, call!($f), $count);
  );
);

/// `count_fixed!(O, I -> IResult<I,O>, nb) => I -> IResult<I, [O; nb]>`
/// Applies the child parser a fixed number of times and returns a fixed size array
/// The type must be specified and it must be `Copy`
///
/// ```
/// # #[macro_use] extern crate nom;
/// # use nom::IResult::{Done,Error};
/// # use nom::Err::Position;
/// # use nom::ErrorKind;
/// # fn main() {
///  named!(counter< [&[u8]; 2] >, count_fixed!( &[u8], tag!( "abcd" ), 2 ) );
///  // can omit the type specifier if returning slices
///  // named!(counter< [&[u8]; 2] >, count_fixed!( tag!( "abcd" ), 2 ) );
///
///  let a = b"abcdabcdabcdef";
///  let b = b"abcdefgh";
///  let res = [&b"abcd"[..], &b"abcd"[..]];
///
///  assert_eq!(counter(&a[..]), Done(&b"abcdef"[..], res));
///  assert_eq!(counter(&b[..]), Error(Position(ErrorKind::Count, &b[..])));
/// # }
/// ```
///
#[macro_export]
macro_rules! count_fixed (
  ($i:expr, $typ:ty, $submac:ident!( $($args:tt)* ), $count: expr) => (
    {
      let mut input = $i;
      // `$typ` must be Copy, and thus having no destructor, this is panic safe
      let mut res: [$typ; $count] = unsafe{[::std::mem::uninitialized(); $count as usize]};
      let mut cnt: usize = 0;
      let mut err = false;
      loop {
        if cnt == $count {
          break
        }
        match $submac!(input, $($args)*) {
          $crate::IResult::Done(i,o) => {
            res[cnt] = o;
            input = i;
            cnt = cnt + 1;
          },
          $crate::IResult::Error(_)  => {
            err = true;
            break;
          },
          $crate::IResult::Incomplete(_) => {
            break;
          }
        }
      }
      if err {
        $crate::IResult::Error($crate::Err::Position($crate::ErrorKind::Count,$i))
      } else if cnt == $count {
        $crate::IResult::Done(input, res)
      } else {
        $crate::IResult::Incomplete($crate::Needed::Unknown)
      }
    }
  );
  ($i:expr, $typ: ty, $f:ident, $count: expr) => (
    count_fixed!($i, $typ, call!($f), $count);
  );
);

/// `length_value!(I -> IResult<I, nb>, I -> IResult<I,O>) => I -> IResult<I, Vec<O>>`
/// gets a number from the first parser, then applies the second parser that many times
#[macro_export]
macro_rules! length_value(
  ($i:expr, $f:expr, $g:expr) => (
    {
      match $f($i) {
        $crate::IResult::Error(a)      => $crate::IResult::Error(a),
        $crate::IResult::Incomplete(i) => $crate::IResult::Incomplete(i),
        $crate::IResult::Done(i1,nb)   => {
          let length_token     = $i.len() - i1.len();
          let mut input        = i1;
          let mut res          = Vec::new();
          let mut err          = false;
          let mut inc          = $crate::Needed::Unknown;

          loop {
            if res.len() == nb as usize {
              break;
            }
            match $g(input) {
              $crate::IResult::Done(i2,o2) => {
                res.push(o2);
                input = i2;
              },
              $crate::IResult::Error(_)      => {
                err = true;
              },
              $crate::IResult::Incomplete(a) => {
                inc = a;
                break;
              }
            }
          }
          if err {
            $crate::IResult::Error($crate::Err::Position($crate::ErrorKind::LengthValue,$i))
          } else if res.len() < nb as usize {
            match inc {
              $crate::Needed::Unknown      => $crate::IResult::Incomplete($crate::Needed::Unknown),
              $crate::Needed::Size(length) => $crate::IResult::Incomplete($crate::Needed::Size(length_token + nb as usize * length))
            }
          } else {
            $crate::IResult::Done(input, res)
          }

        }
      }
    }
  );
  ($i:expr, $f:expr, $g:expr, $length:expr) => (
    {
      match $f($i) {
        $crate::IResult::Error(a)      => $crate::IResult::Error(a),
        $crate::IResult::Incomplete(i) => $crate::IResult::Incomplete(i),
        $crate::IResult::Done(i1,nb)   => {
          let length_token     = $i.len() - i1.len();
          let mut input        = i1;
          let mut res          = Vec::new();
          let mut err          = false;
          let mut inc          = $crate::Needed::Unknown;

          loop {
            if res.len() == nb as usize {
              break;
            }
            match $g(input) {
              $crate::IResult::Done(i2,o2) => {
                res.push(o2);
                input = i2;
              },
              $crate::IResult::Error(_)      => {
                err = true;
              },
              $crate::IResult::Incomplete(a) => {
                inc = a;
                break;
              }
            }
          }
          if err {
            $crate::IResult::Error($crate::Err::Position($crate::ErrorKind::LengthValue,$i))
          } else if res.len() < nb as usize {
            match inc {
              $crate::Needed::Unknown => $crate::IResult::Incomplete($crate::Needed::Unknown),
              $crate::Needed::Size(_) => $crate::IResult::Incomplete($crate::Needed::Size(length_token + nb as usize * $length))
            }
          } else {
            $crate::IResult::Done(input, res)
          }

        }
      }
    }
  );
);


#[cfg(test)]
mod tests {
  use internal::{Needed,IResult,Err};
  use internal::IResult::*;
  use internal::Err::*;
  use util::ErrorKind;

  // reproduce the tag and take macros, because of module import order
  macro_rules! tag (
    ($i:expr, $inp: expr) => (
      {
        #[inline(always)]
        fn as_bytes<T: $crate::AsBytes>(b: &T) -> &[u8] {
          b.as_bytes()
        }

        let expected = $inp;
        let bytes = as_bytes(&expected);

        let res : $crate::IResult<&[u8],&[u8]> = if bytes.len() > $i.len() {
          $crate::IResult::Incomplete($crate::Needed::Size(bytes.len()))
        } else if &$i[0..bytes.len()] == bytes {
          $crate::IResult::Done(&$i[bytes.len()..], &$i[0..bytes.len()])
        } else {
          $crate::IResult::Error($crate::Err::Position($crate::ErrorKind::Tag, $i))
        };
        res
      }
    );
  );

  macro_rules! take(
    ($i:expr, $count:expr) => (
      {
        let cnt = $count as usize;
        if $i.len() < cnt {
          $crate::IResult::Incomplete($crate::Needed::Size(cnt))
        } else {
          $crate::IResult::Done(&$i[cnt..],&$i[0..cnt])
        }
      }
    );
  );


  mod pub_named_mod {
    named!(pub tst, tag!("abcd"));
  }

  #[test]
  fn pub_named_test() {
    let a = &b"abcd"[..];
    let res = pub_named_mod::tst(a);
    assert_eq!(res, Done(&b""[..], a));
  }

  #[test]
  fn apply_test() {
    fn sum2(a:u8, b:u8)       -> u8 { a + b }
    fn sum3(a:u8, b:u8, c:u8) -> u8 { a + b + c }
    let a = apply!(1, sum2, 2);
    let b = apply!(1, sum3, 2, 3);

    assert_eq!(a, 3);
    assert_eq!(b, 6);
  }

  #[derive(PartialEq,Eq,Debug)]
  struct B {
    a: u8,
    b: u8
  }

  #[test]
  fn chain2() {
    fn ret_int1(i:&[u8]) -> IResult<&[u8], u8> { Done(i,1) };
    fn ret_int2(i:&[u8]) -> IResult<&[u8], u8> { Done(i,2) };
    named!(f<&[u8],B>,
      chain!(
        tag!("abcd")   ~
        tag!("abcd")?  ~
        aa: ret_int1   ~
        tag!("efgh")   ~
        bb: ret_int2   ~
        tag!("efgh")   ,
        ||{B{a: aa, b: bb}}
      )
    );

    let r = f(&b"abcdabcdefghefghX"[..]);
    assert_eq!(r, Done(&b"X"[..], B{a: 1, b: 2}));

    let r2 = f(&b"abcdefghefghX"[..]);
    assert_eq!(r2, Done(&b"X"[..], B{a: 1, b: 2}));
  }

  #[test]
  fn nested_chain() {
    fn ret_int1(i:&[u8]) -> IResult<&[u8], u8> { Done(i,1) };
    fn ret_int2(i:&[u8]) -> IResult<&[u8], u8> { Done(i,2) };
    named!(f<&[u8],B>,
      chain!(
        chain!(
          tag!("abcd")   ~
          tag!("abcd")?  ,
          || {}
        )              ~
        aa: ret_int1   ~
        tag!("efgh")   ~
        bb: ret_int2   ~
        tag!("efgh")   ,
        ||{B{a: aa, b: bb}}
      )
    );

    let r = f(&b"abcdabcdefghefghX"[..]);
    assert_eq!(r, Done(&b"X"[..], B{a: 1, b: 2}));

    let r2 = f(&b"abcdefghefghX"[..]);
    assert_eq!(r2, Done(&b"X"[..], B{a: 1, b: 2}));
  }

  #[derive(PartialEq,Eq,Debug)]
  struct C {
    a: u8,
    b: Option<u8>
  }

  #[test]
  fn chain_mut() {
    fn ret_b1_2(i:&[u8]) -> IResult<&[u8], B> { Done(i,B{a:1,b:2}) };
    named!(f<&[u8],B>,
      chain!(
        tag!("abcd")     ~
        tag!("abcd")?    ~
        tag!("efgh")     ~
        mut bb: ret_b1_2 ~
        tag!("efgh")   ,
        ||{
          bb.b = 3;
          bb
        }
      )
    );

    let r = f(&b"abcdabcdefghefghX"[..]);
    assert_eq!(r, Done(&b"X"[..], B{a: 1, b: 3}));
  }

  #[test]
  fn chain_opt() {
    named!(y, tag!("efgh"));
    fn ret_int1(i:&[u8]) -> IResult<&[u8], u8> { Done(i,1) };
    named!(ret_y<&[u8], u8>, map!(y, |_| 2));

    named!(f<&[u8],C>,
      chain!(
        tag!("abcd") ~
        aa: ret_int1 ~
        bb: ret_y?   ,
        ||{C{a: aa, b: bb}}
      )
    );

    let r = f(&b"abcdefghX"[..]);
    assert_eq!(r, Done(&b"X"[..], C{a: 1, b: Some(2)}));

    let r2 = f(&b"abcdWXYZ"[..]);
    assert_eq!(r2, Done(&b"WXYZ"[..], C{a: 1, b: None}));

    let r3 = f(&b"abcdX"[..]);
    assert_eq!(r3, Incomplete(Needed::Size(8)));
  }

  use util::{error_to_list, add_error_pattern, print_error};

  fn error_to_string<P>(e: &Err<P>) -> &'static str {
    let v:Vec<ErrorKind> = error_to_list(e);
    // do it this way if you can use slice patterns
    /*
    match &v[..] {
      [ErrorKind::Custom(42), ErrorKind::Tag]                         => "missing `ijkl` tag",
      [ErrorKind::Custom(42), ErrorKind::Custom(128), ErrorKind::Tag] => "missing `mnop` tag after `ijkl`",
      _            => "unrecognized error"
    }
    */
    if &v[..] == [ErrorKind::Custom(42),ErrorKind::Tag] {
      "missing `ijkl` tag"
    } else if &v[..] == [ErrorKind::Custom(42), ErrorKind::Custom(128), ErrorKind::Tag] {
      "missing `mnop` tag after `ijkl`"
    } else {
      "unrecognized error"
    }
  }

  // do it this way if you can use box patterns
  /*use std::str;
  fn error_to_string(e:Err) -> String
    match e {
      NodePosition(ErrorKind::Custom(42), i1, box Position(ErrorKind::Tag, i2)) => {
        format!("missing `ijkl` tag, found '{}' instead", str::from_utf8(i2).unwrap())
      },
      NodePosition(ErrorKind::Custom(42), i1, box NodePosition(ErrorKind::Custom(128), i2,  box Position(ErrorKind::Tag, i3))) => {
        format!("missing `mnop` tag after `ijkl`, found '{}' instead", str::from_utf8(i3).unwrap())
      },
      _ => "unrecognized error".to_string()
    }
  }*/
  use std::collections;
  #[test]
  fn err() {
    named!(err_test, alt!(
      tag!("abcd") |
      preceded!(tag!("efgh"), error!(ErrorKind::Custom(42),
          chain!(
                 tag!("ijkl")              ~
            res: error!(ErrorKind::Custom(128), tag!("mnop")) ,
            || { res }
          )
        )
      )
    ));
    let a = &b"efghblah"[..];
    let b = &b"efghijklblah"[..];
    let c = &b"efghijklmnop"[..];

    let blah = &b"blah"[..];

    let res_a = err_test(a);
    let res_b = err_test(b);
    let res_c = err_test(c);
    assert_eq!(res_a, Error(NodePosition(ErrorKind::Custom(42), blah, Box::new(Position(ErrorKind::Tag, blah)))));
    assert_eq!(res_b, Error(NodePosition(ErrorKind::Custom(42), &b"ijklblah"[..], Box::new(NodePosition(ErrorKind::Custom(128), blah, Box::new(Position(ErrorKind::Tag, blah)))))));
    assert_eq!(res_c, Done(&b""[..], &b"mnop"[..]));

    // Merr-like error matching
    let mut err_map = collections::HashMap::new();
    assert!(add_error_pattern(&mut err_map, err_test(&b"efghpouet"[..]), "missing `ijkl` tag"));
    assert!(add_error_pattern(&mut err_map, err_test(&b"efghijklpouet"[..]), "missing `mnop` tag after `ijkl`"));

    let res_a2 = res_a.clone();
    match res_a {
      Error(e) => {
        assert_eq!(error_to_list(&e), [ErrorKind::Custom(42), ErrorKind::Tag]);
        assert_eq!(error_to_string(&e), "missing `ijkl` tag");
        assert_eq!(err_map.get(&error_to_list(&e)), Some(&"missing `ijkl` tag"));
      },
      _ => panic!()
    };

    let res_b2 = res_b.clone();
    match res_b {
      Error(e) => {
        assert_eq!(error_to_list(&e), [ErrorKind::Custom(42), ErrorKind::Custom(128), ErrorKind::Tag]);
        assert_eq!(error_to_string(&e), "missing `mnop` tag after `ijkl`");
        assert_eq!(err_map.get(&error_to_list(&e)), Some(&"missing `mnop` tag after `ijkl`"));
      },
      _ => panic!()
    };

    print_error(a, res_a2);
    print_error(b, res_b2);
  }

  #[test]
  fn alt() {
    fn work(input: &[u8]) -> IResult<&[u8],&[u8], &'static str> {
      Done(&b""[..], input)
    }

    #[allow(unused_variables)]
    fn dont_work(input: &[u8]) -> IResult<&[u8],&[u8],&'static str> {
      Error(Code(ErrorKind::Custom("abcd")))
    }

    fn work2(input: &[u8]) -> IResult<&[u8],&[u8], &'static str> {
      Done(input, &b""[..])
    }

    fn alt1(i:&[u8]) ->  IResult<&[u8],&[u8], &'static str> {
      alt!(i, dont_work | dont_work)
    }
    fn alt2(i:&[u8]) ->  IResult<&[u8],&[u8], &'static str> {
      alt!(i, dont_work | work)
    }
    fn alt3(i:&[u8]) ->  IResult<&[u8],&[u8], &'static str> {
      alt!(i, dont_work | dont_work | work2 | dont_work)
    }
    //named!(alt1, alt!(dont_work | dont_work));
    //named!(alt2, alt!(dont_work | work));
    //named!(alt3, alt!(dont_work | dont_work | work2 | dont_work));

    let a = &b"abcd"[..];
    assert_eq!(alt1(a), Error(Position(ErrorKind::Alt, a)));
    assert_eq!(alt2(a), Done(&b""[..], a));
    assert_eq!(alt3(a), Done(a, &b""[..]));

    named!(alt4, alt!(tag!("abcd") | tag!("efgh")));
    let b = &b"efgh"[..];
    assert_eq!(alt4(a), Done(&b""[..], a));
    assert_eq!(alt4(b), Done(&b""[..], b));

    // test the alternative syntax
    named!(alt5<bool>, alt!(tag!("abcd") => { |_| false } | tag!("efgh") => { |_| true }));
    assert_eq!(alt5(a), Done(&b""[..], false));
    assert_eq!(alt5(b), Done(&b""[..], true));

  }

  #[test]
  fn alt_incomplete() {
    named!(alt1, alt!(tag!("a") | tag!("bc") | tag!("def")));

    let a = &b""[..];
    assert_eq!(alt1(a), Incomplete(Needed::Size(1)));
    let a = &b"b"[..];
    assert_eq!(alt1(a), Incomplete(Needed::Size(2)));
    let a = &b"bcd"[..];
    assert_eq!(alt1(a), Done(&b"d"[..], &b"bc"[..]));
    let a = &b"cde"[..];
    assert_eq!(alt1(a), Error(Position(ErrorKind::Alt, a)));
    let a = &b"de"[..];
    assert_eq!(alt1(a), Incomplete(Needed::Size(3)));
    let a = &b"defg"[..];
    assert_eq!(alt1(a), Done(&b"g"[..], &b"def"[..]));
  }

  #[test]
  fn switch() {
    named!(sw,
      switch!(take!(4),
        b"abcd" => take!(2) |
        b"efgh" => take!(4)
      )
    );

    let a = &b"abcdefgh"[..];
    assert_eq!(sw(a), Done(&b"gh"[..], &b"ef"[..]));

    let b = &b"efghijkl"[..];
    assert_eq!(sw(b), Done(&b""[..], &b"ijkl"[..]));
    let c = &b"afghijkl"[..];
    assert_eq!(sw(c), Error(Position(ErrorKind::Switch, &b"ijkl"[..])));
  }

  #[test]
  fn opt() {
    named!(o<&[u8],Option<&[u8]> >, opt!(tag!("abcd")));

    let a = &b"abcdef"[..];
    let b = &b"bcdefg"[..];
    assert_eq!(o(a), Done(&b"ef"[..], Some(&b"abcd"[..])));
    assert_eq!(o(b), Done(&b"bcdefg"[..], None));
  }

  #[test]
  fn opt_res() {
    named!(o<&[u8], Result<&[u8], Err<&[u8]>> >, opt_res!(tag!("abcd")));

    let a = &b"abcdef"[..];
    let b = &b"bcdefg"[..];
    assert_eq!(o(a), Done(&b"ef"[..], Ok(&b"abcd"[..])));
    assert_eq!(o(b), Done(&b"bcdefg"[..], Err(Position(ErrorKind::Tag, b))));
  }

  #[test]
  fn cond() {
    let b = true;
    let f: Box<Fn(&'static [u8]) -> IResult<&[u8],Option<&[u8]>, &str>> = Box::new(closure!(&'static [u8], cond!( b, tag!("abcd") ) ));

    let a = b"abcdef";
    assert_eq!(f(&a[..]), Done(&b"ef"[..], Some(&b"abcd"[..])));

    let b2 = false;
    let f2: Box<Fn(&'static [u8]) -> IResult<&[u8],Option<&[u8]>, &str>> = Box::new(closure!(&'static [u8], cond!( b2, tag!("abcd") ) ));
    //let f2 = closure!(&'static [u8], cond!( b2, tag!("abcd") ) );

    assert_eq!(f2(&a[..]), Done(&b"abcdef"[..], None));
  }

  #[test]
  fn cond_wrapping() {
    // Test that cond!() will wrap a given identifier in the call!() macro.

    named!(silly, tag!("foo"));

    let b = true;
    //let f = closure!(&'static [u8], cond!( b, silly ) );
    let f: Box<Fn(&'static [u8]) -> IResult<&[u8],Option<&[u8]>, &str>> = Box::new(closure!(&'static [u8], cond!( b, silly ) ));
    assert_eq!(f(b"foobar"), Done(&b"bar"[..], Some(&b"foo"[..])));
  }

  #[test]
  fn peek() {
    named!(ptag<&[u8],&[u8]>, peek!(tag!("abcd")));

    let r1 = ptag(&b"abcdefgh"[..]);
    assert_eq!(r1, Done(&b"abcdefgh"[..], &b"abcd"[..]));

    let r1 = ptag(&b"efgh"[..]);
    assert_eq!(r1, Error(Position(ErrorKind::Tag,&b"efgh"[..])));
  }

  #[test]
  fn pair() {
    named!(p<&[u8],(&[u8], &[u8])>, pair!(tag!("abcd"), tag!("efgh")));

    let r1 = p(&b"abcdefghijkl"[..]);
    assert_eq!(r1, Done(&b"ijkl"[..], (&b"abcd"[..], &b"efgh"[..])));
  }

  #[test]
  fn separated_pair() {
    named!(p<&[u8],(&[u8], &[u8])>, separated_pair!(tag!("abcd"), tag!(","), tag!("efgh")));

    let r1 = p(&b"abcd,efghijkl"[..]);
    assert_eq!(r1, Done(&b"ijkl"[..], (&b"abcd"[..], &b"efgh"[..])));
  }

  #[test]
  fn preceded() {
    named!(p<&[u8], &[u8]>, preceded!(tag!("abcd"), tag!("efgh")));

    let r1 = p(&b"abcdefghijkl"[..]);
    assert_eq!(r1, Done(&b"ijkl"[..], &b"efgh"[..]));
  }

  #[test]
  fn terminated() {
    named!(p<&[u8], &[u8]>, terminated!(tag!("abcd"), tag!("efgh")));

    let r1 = p(&b"abcdefghijkl"[..]);
    assert_eq!(r1, Done(&b"ijkl"[..], &b"abcd"[..]));
  }

  #[test]
  fn delimited() {
    named!(p<&[u8], &[u8]>, delimited!(tag!("abcd"), tag!("efgh"), tag!("ij")));

    let r1 = p(&b"abcdefghijkl"[..]);
    assert_eq!(r1, Done(&b"kl"[..], &b"efgh"[..]));
  }

    #[test]
  fn separated_list() {
    named!(multi<&[u8],Vec<&[u8]> >, separated_list!(tag!(","), tag!("abcd")));

    let a = &b"abcdef"[..];
    let b = &b"abcd,abcdef"[..];
    let c = &b"azerty"[..];

    let res1 = vec![&b"abcd"[..]];
    assert_eq!(multi(a), Done(&b"ef"[..], res1));
    let res2 = vec![&b"abcd"[..], &b"abcd"[..]];
    assert_eq!(multi(b), Done(&b"ef"[..], res2));
    assert_eq!(multi(c), Done(&b"azerty"[..], Vec::new()));
  }

  #[test]
  fn separated_nonempty_list() {
    named!(multi<&[u8],Vec<&[u8]> >, separated_nonempty_list!(tag!(","), tag!("abcd")));

    let a = &b"abcdef"[..];
    let b = &b"abcd,abcdef"[..];
    let c = &b"azerty"[..];

    let res1 = vec![&b"abcd"[..]];
    assert_eq!(multi(a), Done(&b"ef"[..], res1));
    let res2 = vec![&b"abcd"[..], &b"abcd"[..]];
    assert_eq!(multi(b), Done(&b"ef"[..], res2));
    assert_eq!(multi(c), Error(Position(ErrorKind::Tag,c)));
  }

  #[test]
  fn many0() {
    named!(multi<&[u8],Vec<&[u8]> >, many0!(tag!("abcd")));

    let a = &b"abcdef"[..];
    let b = &b"abcdabcdef"[..];
    let c = &b"azerty"[..];

    let res1 = vec![&b"abcd"[..]];
    assert_eq!(multi(a), Done(&b"ef"[..], res1));
    let res2 = vec![&b"abcd"[..], &b"abcd"[..]];
    assert_eq!(multi(b), Done(&b"ef"[..], res2));
    assert_eq!(multi(c), Done(&b"azerty"[..], Vec::new()));
  }

  #[cfg(feature = "nightly")]
  use test::Bencher;

  #[cfg(feature = "nightly")]
  #[bench]
  fn many0_bench(b: &mut Bencher) {
    named!(multi<&[u8],Vec<&[u8]> >, many0!(tag!("abcd")));
    b.iter(|| {
      multi(&b"abcdabcdabcdabcdabcdabcdabcdabcdabcdabcdabcdabcdabcdabcd"[..])
    });
  }

  #[test]
  fn many1() {
    named!(multi<&[u8],Vec<&[u8]> >, many1!(tag!("abcd")));

    let a = &b"abcdef"[..];
    let b = &b"abcdabcdef"[..];
    let c = &b"azerty"[..];
    let res1 = vec![&b"abcd"[..]];
    assert_eq!(multi(a), Done(&b"ef"[..], res1));
    let res2 = vec![&b"abcd"[..], &b"abcd"[..]];
    assert_eq!(multi(b), Done(&b"ef"[..], res2));
    assert_eq!(multi(c), Error(Position(ErrorKind::Many1,c)));
  }

  #[test]
  fn infinite_many() {
    fn tst(input: &[u8]) -> IResult<&[u8], &[u8]> {
      println!("input: {:?}", input);
      Error(Position(ErrorKind::Custom(0),input))
    }

    // should not go into an infinite loop
    named!(multi0<&[u8],Vec<&[u8]> >, many0!(tst));
    let a = &b"abcdef"[..];
    assert_eq!(multi0(a), Done(a, Vec::new()));

    named!(multi1<&[u8],Vec<&[u8]> >, many1!(tst));
    let a = &b"abcdef"[..];
    assert_eq!(multi1(a), Error(Position(ErrorKind::Many1,a)));
  }

  #[test]
  fn count() {
    fn counter(input: &[u8]) -> IResult<&[u8], Vec<&[u8]>> {
      let size: usize = 2;
      count!(input, tag!( "abcd" ), size )
    }

    let a = b"abcdabcdabcdef";
    let b = b"abcdefgh";
    let res = vec![&b"abcd"[..], &b"abcd"[..]];

    assert_eq!(counter(&a[..]), Done(&b"abcdef"[..], res));
    assert_eq!(counter(&b[..]), Error(Position(ErrorKind::Count, &b[..])));
  }

  #[test]
  fn count_zero() {
    fn counter(input: &[u8]) -> IResult<&[u8], Vec<&[u8]>> {
      let size: usize = 0;
      count!(input, tag!( "abcd" ), size )
    }

    let a = b"abcdabcdabcdef";
    let res: Vec<&[u8]> = Vec::new();

    assert_eq!(counter(&a[..]), Done(&b"abcdabcdabcdef"[..], res));
  }

  #[test]
  fn count_fixed() {
    //named!(counter< [&[u8]; 2], u32 >, count_fixed!( &[u8], tag!( "abcd" ), 2 ) );
    fn counter(input:&[u8]) -> IResult<&[u8], [&[u8]; 2], () > {
      count_fixed!(input, &[u8], tag!( "abcd" ), 2 )
    }

    let a = b"abcdabcdabcdef";
    let b = b"abcdefgh";
    let res = [&b"abcd"[..], &b"abcd"[..]];

    assert_eq!(counter(&a[..]), Done(&b"abcdef"[..], res));
    assert_eq!(counter(&b[..]), Error(Position(ErrorKind::Count, &b[..])));
  }

  use nom::{le_u16,eof};
  #[allow(dead_code)]
  pub fn compile_count_fixed(input: &[u8]) -> IResult<&[u8], ()> {
    chain!(input,
      tag!("abcd")                   ~
      count_fixed!( u16, le_u16, 4 ) ~
      eof                            ,
      || { () }
    )
  }

  #[test]
  fn count_fixed_no_type() {
    //named!(counter< [&[u8]; 2], u32 >, count_fixed!( &[u8], tag!( "abcd" ), 2 ) );
    fn counter(input:&[u8]) -> IResult<&[u8], [&[u8]; 2], () > {
      count_fixed!(input, &[u8], tag!( "abcd" ), 2 )
    }

    let a = b"abcdabcdabcdef";
    let b = b"abcdefgh";
    let res = [&b"abcd"[..], &b"abcd"[..]];

    assert_eq!(counter(&a[..]), Done(&b"abcdef"[..], res));
    assert_eq!(counter(&b[..]), Error(Position(ErrorKind::Count, &b[..])));
  }

  use nom::{be_u8,be_u16};
  #[test]
  fn length_value_test() {
    named!(tst1<&[u8], Vec<u16> >, length_value!(be_u8, be_u16));
    named!(tst2<&[u8], Vec<u16> >, length_value!(be_u8, be_u16, 2));

    let i1 = vec![0, 5, 6];
    let i2 = vec![1, 5, 6, 3];
    let i3 = vec![2, 5, 6, 3];
    let i4 = vec![2, 5, 6, 3, 4, 5, 7];
    let i5 = vec![3, 5, 6, 3, 4, 5];

    let r1: Vec<u16> = Vec::new();
    let r2: Vec<u16> = vec![1286];
    let r4: Vec<u16> = vec![1286, 772];
    assert_eq!(tst1(&i1), IResult::Done(&i1[1..], r1));
    assert_eq!(tst1(&i2), IResult::Done(&i2[3..], r2));
    assert_eq!(tst1(&i3), IResult::Incomplete(Needed::Size(5)));
    assert_eq!(tst1(&i4), IResult::Done(&i4[5..], r4));
    assert_eq!(tst1(&i5), IResult::Incomplete(Needed::Size(7)));

    let r6: Vec<u16> = Vec::new();
    let r7: Vec<u16> = vec![1286];
    let r9: Vec<u16> = vec![1286, 772];
    assert_eq!(tst2(&i1), IResult::Done(&i1[1..], r6));
    assert_eq!(tst2(&i2), IResult::Done(&i2[3..], r7));
    assert_eq!(tst2(&i3), IResult::Incomplete(Needed::Size(5)));
    assert_eq!(tst2(&i4), IResult::Done(&i4[5..], r9));
    assert_eq!(tst1(&i5), IResult::Incomplete(Needed::Size(7)));
  }

  #[test]
  fn chain_incomplete() {
    let res = chain!(&b"abcdefgh"[..],
      a: take!(4) ~
      b: take!(8),
      ||{(a,b )}
    );

    assert_eq!(res, IResult::Incomplete(Needed::Size(12)));
  }
}<|MERGE_RESOLUTION|>--- conflicted
+++ resolved
@@ -1524,13 +1524,8 @@
         res.push(o);
         input = i;
       }
-<<<<<<< HEAD
-      if res.len() == 0 {
+      if res.is_empty() {
         $crate::IResult::Error($crate::Err::Position($crate::ErrorKind::Many1,$i))
-=======
-      if res.is_empty() {
-        $crate::IResult::Error($crate::Err::Position($crate::ErrorCode::Many1 as u32,$i))
->>>>>>> 469e75dd
       } else {
         $crate::IResult::Done(input, res)
       }
@@ -1799,11 +1794,12 @@
     ($i:expr, $count:expr) => (
       {
         let cnt = $count as usize;
-        if $i.len() < cnt {
+        let res:$crate::IResult<&[u8],&[u8]> = if $i.len() < cnt {
           $crate::IResult::Incomplete($crate::Needed::Size(cnt))
         } else {
           $crate::IResult::Done(&$i[cnt..],&$i[0..cnt])
-        }
+        };
+        res
       }
     );
   );
