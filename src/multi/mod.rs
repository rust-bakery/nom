--- conflicted
+++ resolved
@@ -1102,14 +1102,8 @@
       return Err(Err::Failure(E::from_error_kind(input, ErrorKind::Many)));
     }
 
-<<<<<<< HEAD
     //let max_initial_capacity = MAX_INITIAL_CAPACITY_BYTES / crate::lib::std::mem::size_of::<O>();
     let mut res = Collection::default(); //crate::lib::std::vec::Vec::with_capacity(capacity.min(max_initial_capacity));
-=======
-    let max_initial_capacity =
-      MAX_INITIAL_CAPACITY_BYTES / crate::lib::std::mem::size_of::<O>().max(1);
-    let mut res = crate::lib::std::vec::Vec::with_capacity(capacity.min(max_initial_capacity));
->>>>>>> 7d33ca6d
 
     for count in range.bounded_iter() {
       let len = input.input_len();
