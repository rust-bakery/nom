//! Parsers recognizing numbers, complete input version

use crate::branch::alt;
use crate::character::complete::{char, digit1};
use crate::combinator::{cut, map, opt, recognize};
use crate::error::ParseError;
use crate::error::{make_error, ErrorKind};
use crate::internal::*;
use crate::lib::std::ops::{RangeFrom, RangeTo};
use crate::sequence::{pair, tuple};
use crate::traits::{AsChar, InputIter, InputLength, InputTakeAtPosition};
use crate::traits::{Offset, Slice};

/// Recognizes an unsigned 1 byte integer.
///
/// *Complete version*: Returns an error if there is not enough input data.
/// ```rust
/// # use nom::{Err, error::ErrorKind, Needed};
/// # use nom::Needed::Size;
/// use nom::number::complete::be_u8;
///
/// let parser = |s| {
///   be_u8(s)
/// };
///
/// assert_eq!(parser(&b"\x00\x03abcefg"[..]), Ok((&b"\x03abcefg"[..], 0x00)));
/// assert_eq!(parser(&b""[..]), Err(Err::Error((&[][..], ErrorKind::Eof))));
/// ```
#[deprecated(note = "Endianness does not apply to 1 byte numbers. \
Please use nom::number::complete::u8 instead.")]
#[inline]
pub fn be_u8<I, E: ParseError<I>>(input: I) -> IResult<I, u8, E>
where
  I: Slice<RangeFrom<usize>> + InputIter<Item = u8> + InputLength,
{
  let bound: usize = 1;
  if input.input_len() < bound {
    Err(Err::Error(make_error(input, ErrorKind::Eof)))
  } else {
    let res = input.iter_elements().next().unwrap();

    Ok((input.slice(bound..), res))
  }
}

/// Recognizes a big endian unsigned 2 bytes integer.
///
/// *Complete version*: Returns an error if there is not enough input data.
/// ```rust
/// # use nom::{Err, error::ErrorKind, Needed};
/// # use nom::Needed::Size;
/// use nom::number::complete::be_u16;
///
/// let parser = |s| {
///   be_u16(s)
/// };
///
/// assert_eq!(parser(&b"\x00\x03abcefg"[..]), Ok((&b"abcefg"[..], 0x0003)));
/// assert_eq!(parser(&b"\x01"[..]), Err(Err::Error((&[0x01][..], ErrorKind::Eof))));
/// ```
#[inline]
pub fn be_u16<I, E: ParseError<I>>(input: I) -> IResult<I, u16, E>
where
  I: Slice<RangeFrom<usize>> + InputIter<Item = u8> + InputLength,
{
  let bound: usize = 2;
  if input.input_len() < bound {
    Err(Err::Error(make_error(input, ErrorKind::Eof)))
  } else {
    let mut res = 0u16;
    for byte in input.iter_elements().take(bound) {
      res = (res << 8) + byte as u16;
    }

    Ok((input.slice(bound..), res))
  }
}

/// Recognizes a big endian unsigned 3 byte integer.
///
/// *Complete version*: Returns an error if there is not enough input data.
/// ```rust
/// # use nom::{Err, error::ErrorKind, Needed};
/// # use nom::Needed::Size;
/// use nom::number::complete::be_u24;
///
/// let parser = |s| {
///   be_u24(s)
/// };
///
/// assert_eq!(parser(&b"\x00\x03\x05abcefg"[..]), Ok((&b"abcefg"[..], 0x000305)));
/// assert_eq!(parser(&b"\x01"[..]), Err(Err::Error((&[0x01][..], ErrorKind::Eof))));
/// ```
#[inline]
pub fn be_u24<I, E: ParseError<I>>(input: I) -> IResult<I, u32, E>
where
  I: Slice<RangeFrom<usize>> + InputIter<Item = u8> + InputLength,
{
  let bound: usize = 3;
  if input.input_len() < bound {
    Err(Err::Error(make_error(input, ErrorKind::Eof)))
  } else {
    let mut res = 0u32;
    for byte in input.iter_elements().take(bound) {
      res = (res << 8) + byte as u32;
    }

    Ok((input.slice(bound..), res))
  }
}

/// Recognizes a big endian unsigned 4 bytes integer.
///
/// *Complete version*: Returns an error if there is not enough input data.
/// ```rust
/// # use nom::{Err, error::ErrorKind, Needed};
/// # use nom::Needed::Size;
/// use nom::number::complete::be_u32;
///
/// let parser = |s| {
///   be_u32(s)
/// };
///
/// assert_eq!(parser(&b"\x00\x03\x05\x07abcefg"[..]), Ok((&b"abcefg"[..], 0x00030507)));
/// assert_eq!(parser(&b"\x01"[..]), Err(Err::Error((&[0x01][..], ErrorKind::Eof))));
/// ```
#[inline]
pub fn be_u32<I, E: ParseError<I>>(input: I) -> IResult<I, u32, E>
where
  I: Slice<RangeFrom<usize>> + InputIter<Item = u8> + InputLength,
{
  let bound: usize = 4;
  if input.input_len() < bound {
    Err(Err::Error(make_error(input, ErrorKind::Eof)))
  } else {
    let mut res = 0u32;
    for byte in input.iter_elements().take(bound) {
      res = (res << 8) + byte as u32;
    }

    Ok((input.slice(bound..), res))
  }
}

/// Recognizes a big endian unsigned 8 bytes integer.
///
/// *Complete version*: Returns an error if there is not enough input data.
/// ```rust
/// # use nom::{Err, error::ErrorKind, Needed};
/// # use nom::Needed::Size;
/// use nom::number::complete::be_u64;
///
/// let parser = |s| {
///   be_u64(s)
/// };
///
/// assert_eq!(parser(&b"\x00\x01\x02\x03\x04\x05\x06\x07abcefg"[..]), Ok((&b"abcefg"[..], 0x0001020304050607)));
/// assert_eq!(parser(&b"\x01"[..]), Err(Err::Error((&[0x01][..], ErrorKind::Eof))));
/// ```
#[inline]
pub fn be_u64<I, E: ParseError<I>>(input: I) -> IResult<I, u64, E>
where
  I: Slice<RangeFrom<usize>> + InputIter<Item = u8> + InputLength,
{
  let bound: usize = 8;
  if input.input_len() < bound {
    Err(Err::Error(make_error(input, ErrorKind::Eof)))
  } else {
    let mut res = 0u64;
    for byte in input.iter_elements().take(bound) {
      res = (res << 8) + byte as u64;
    }

    Ok((input.slice(bound..), res))
  }
}

/// Recognizes a big endian unsigned 16 bytes integer.
///
/// *Complete version*: Returns an error if there is not enough input data.
/// ```rust
/// # use nom::{Err, error::ErrorKind, Needed};
/// # use nom::Needed::Size;
/// use nom::number::complete::be_u128;
///
/// let parser = |s| {
///   be_u128(s)
/// };
///
/// assert_eq!(parser(&b"\x00\x01\x02\x03\x04\x05\x06\x07\x00\x01\x02\x03\x04\x05\x06\x07abcefg"[..]), Ok((&b"abcefg"[..], 0x00010203040506070001020304050607)));
/// assert_eq!(parser(&b"\x01"[..]), Err(Err::Error((&[0x01][..], ErrorKind::Eof))));
/// ```
#[inline]
#[cfg(stable_i128)]
pub fn be_u128<I, E: ParseError<I>>(input: I) -> IResult<I, u128, E>
where
  I: Slice<RangeFrom<usize>> + InputIter<Item = u8> + InputLength,
{
  let bound: usize = 16;
  if input.input_len() < bound {
    Err(Err::Error(make_error(input, ErrorKind::Eof)))
  } else {
    let mut res = 0u128;
    for byte in input.iter_elements().take(bound) {
      res = (res << 8) + byte as u128;
    }

    Ok((input.slice(bound..), res))
  }
}

/// Recognizes a signed 1 byte integer.
///
/// *Complete version*: Returns an error if there is not enough input data.
/// ```rust
/// # use nom::{Err, error::ErrorKind, Needed};
/// # use nom::Needed::Size;
/// use nom::number::complete::be_i8;
///
/// let parser = |s| {
///   be_i8(s)
/// };
///
/// assert_eq!(parser(&b"\x00\x03abcefg"[..]), Ok((&b"\x03abcefg"[..], 0x00)));
/// assert_eq!(parser(&b""[..]), Err(Err::Error((&[][..], ErrorKind::Eof))));
/// ```
#[deprecated(note = "Endianness does not apply to 1 byte numbers. \
Please use nom::number::complete::i8 instead.")]
#[inline]
pub fn be_i8<I, E: ParseError<I>>(input: I) -> IResult<I, i8, E>
where
  I: Slice<RangeFrom<usize>> + InputIter<Item = u8> + InputLength,
{
  map!(input, be_u8, |x| x as i8)
}

/// Recognizes a big endian signed 2 bytes integer.
///
/// *Complete version*: Returns an error if there is not enough input data.
/// ```rust
/// # use nom::{Err, error::ErrorKind, Needed};
/// # use nom::Needed::Size;
/// use nom::number::complete::be_i16;
///
/// let parser = |s| {
///   be_i16(s)
/// };
///
/// assert_eq!(parser(&b"\x00\x03abcefg"[..]), Ok((&b"abcefg"[..], 0x0003)));
/// assert_eq!(parser(&b"\x01"[..]), Err(Err::Error((&[0x01][..], ErrorKind::Eof))));
/// ```
#[inline]
pub fn be_i16<I, E: ParseError<I>>(input: I) -> IResult<I, i16, E>
where
  I: Slice<RangeFrom<usize>> + InputIter<Item = u8> + InputLength,
{
  map!(input, be_u16, |x| x as i16)
}

/// Recognizes a big endian signed 3 bytes integer.
///
/// *Complete version*: Returns an error if there is not enough input data.
/// ```rust
/// # use nom::{Err, error::ErrorKind, Needed};
/// # use nom::Needed::Size;
/// use nom::number::complete::be_i24;
///
/// let parser = |s| {
///   be_i24(s)
/// };
///
/// assert_eq!(parser(&b"\x00\x03\x05abcefg"[..]), Ok((&b"abcefg"[..], 0x000305)));
/// assert_eq!(parser(&b"\x01"[..]), Err(Err::Error((&[0x01][..], ErrorKind::Eof))));
/// ```
#[inline]
pub fn be_i24<I, E: ParseError<I>>(input: I) -> IResult<I, i32, E>
where
  I: Slice<RangeFrom<usize>> + InputIter<Item = u8> + InputLength,
{
  // Same as the unsigned version but we need to sign-extend manually here
  map!(input, be_u24, |x| if x & 0x80_00_00 != 0 {
    (x | 0xff_00_00_00) as i32
  } else {
    x as i32
  })
}

/// Recognizes a big endian signed 4 bytes integer.
///
/// *Complete version*: Teturns an error if there is not enough input data.
/// ```rust
/// # use nom::{Err, error::ErrorKind, Needed};
/// # use nom::Needed::Size;
/// use nom::number::complete::be_i32;
///
/// let parser = |s| {
///   be_i32(s)
/// };
///
/// assert_eq!(parser(&b"\x00\x03\x05\x07abcefg"[..]), Ok((&b"abcefg"[..], 0x00030507)));
/// assert_eq!(parser(&b"\x01"[..]), Err(Err::Error((&[0x01][..], ErrorKind::Eof))));
/// ```
#[inline]
pub fn be_i32<I, E: ParseError<I>>(input: I) -> IResult<I, i32, E>
where
  I: Slice<RangeFrom<usize>> + InputIter<Item = u8> + InputLength,
{
  map!(input, be_u32, |x| x as i32)
}

/// Recognizes a big endian signed 8 bytes integer.
///
/// *Complete version*: Returns an error if there is not enough input data.
/// ```rust
/// # use nom::{Err, error::ErrorKind, Needed};
/// # use nom::Needed::Size;
/// use nom::number::complete::be_i64;
///
/// let parser = |s| {
///   be_i64(s)
/// };
///
/// assert_eq!(parser(&b"\x00\x01\x02\x03\x04\x05\x06\x07abcefg"[..]), Ok((&b"abcefg"[..], 0x0001020304050607)));
/// assert_eq!(parser(&b"\x01"[..]), Err(Err::Error((&[0x01][..], ErrorKind::Eof))));
/// ```
#[inline]
pub fn be_i64<I, E: ParseError<I>>(input: I) -> IResult<I, i64, E>
where
  I: Slice<RangeFrom<usize>> + InputIter<Item = u8> + InputLength,
{
  map!(input, be_u64, |x| x as i64)
}

/// Recognizes a big endian signed 16 bytes integer.
///
/// *Complete version*: Returns an error if there is not enough input data.
/// ```rust
/// # use nom::{Err, error::ErrorKind, Needed};
/// # use nom::Needed::Size;
/// use nom::number::complete::be_i128;
///
/// let parser = |s| {
///   be_i128(s)
/// };
///
/// assert_eq!(parser(&b"\x00\x01\x02\x03\x04\x05\x06\x07\x00\x01\x02\x03\x04\x05\x06\x07abcefg"[..]), Ok((&b"abcefg"[..], 0x00010203040506070001020304050607)));
/// assert_eq!(parser(&b"\x01"[..]), Err(Err::Error((&[0x01][..], ErrorKind::Eof))));
/// ```
#[inline]
#[cfg(stable_i128)]
pub fn be_i128<I, E: ParseError<I>>(input: I) -> IResult<I, i128, E>
where
  I: Slice<RangeFrom<usize>> + InputIter<Item = u8> + InputLength,
{
  map!(input, be_u128, |x| x as i128)
}

/// Recognizes an unsigned 1 byte integer.
///
/// *Complete version*: Returns an error if there is not enough input data.
/// ```rust
/// # use nom::{Err, error::ErrorKind, Needed};
/// # use nom::Needed::Size;
/// use nom::number::complete::le_u8;
///
/// let parser = |s| {
///   le_u8(s)
/// };
///
/// assert_eq!(parser(&b"\x00\x03abcefg"[..]), Ok((&b"\x03abcefg"[..], 0x00)));
/// assert_eq!(parser(&b""[..]), Err(Err::Error((&[][..], ErrorKind::Eof))));
/// ```
#[deprecated(note = "Endianness does not apply to 1 byte numbers. \
Please use nom::number::complete::u8 instead.")]
#[inline]
pub fn le_u8<I, E: ParseError<I>>(input: I) -> IResult<I, u8, E>
where
  I: Slice<RangeFrom<usize>> + InputIter<Item = u8> + InputLength,
{
  let bound: usize = 1;
  if input.input_len() < bound {
    Err(Err::Error(make_error(input, ErrorKind::Eof)))
  } else {
    let res = input.iter_elements().next().unwrap();

    Ok((input.slice(bound..), res))
  }
}

/// Recognizes a little endian unsigned 2 bytes integer.
///
/// *Complete version*: Returns an error if there is not enough input data.
/// ```rust
/// # use nom::{Err, error::ErrorKind, Needed};
/// # use nom::Needed::Size;
/// use nom::number::complete::le_u16;
///
/// let parser = |s| {
///   le_u16(s)
/// };
///
/// assert_eq!(parser(&b"\x00\x03abcefg"[..]), Ok((&b"abcefg"[..], 0x0300)));
/// assert_eq!(parser(&b"\x01"[..]), Err(Err::Error((&[0x01][..], ErrorKind::Eof))));
/// ```
#[inline]
pub fn le_u16<I, E: ParseError<I>>(input: I) -> IResult<I, u16, E>
where
  I: Slice<RangeFrom<usize>> + InputIter<Item = u8> + InputLength,
{
  let bound: usize = 2;
  if input.input_len() < bound {
    Err(Err::Error(make_error(input, ErrorKind::Eof)))
  } else {
    let mut res = 0u16;
    for (index, byte) in input.iter_indices().take(bound) {
      res = res + ((byte as u16) << 8 * index);
    }

    Ok((input.slice(bound..), res))
  }
}

/// Recognizes a little endian unsigned 3 byte integer.
///
/// *Complete version*: Returns an error if there is not enough input data.
/// ```rust
/// # use nom::{Err, error::ErrorKind, Needed};
/// # use nom::Needed::Size;
/// use nom::number::complete::le_u24;
///
/// let parser = |s| {
///   le_u24(s)
/// };
///
/// assert_eq!(parser(&b"\x00\x03\x05abcefg"[..]), Ok((&b"abcefg"[..], 0x050300)));
/// assert_eq!(parser(&b"\x01"[..]), Err(Err::Error((&[0x01][..], ErrorKind::Eof))));
/// ```
#[inline]
pub fn le_u24<I, E: ParseError<I>>(input: I) -> IResult<I, u32, E>
where
  I: Slice<RangeFrom<usize>> + InputIter<Item = u8> + InputLength,
{
  let bound: usize = 3;
  if input.input_len() < bound {
    Err(Err::Error(make_error(input, ErrorKind::Eof)))
  } else {
    let mut res = 0u32;
    for (index, byte) in input.iter_indices().take(bound) {
      res = res + ((byte as u32) << 8 * index);
    }

    Ok((input.slice(bound..), res))
  }
}

/// Recognizes a little endian unsigned 4 bytes integer.
///
/// *Complete version*: Returns an error if there is not enough input data.
/// ```rust
/// # use nom::{Err, error::ErrorKind, Needed};
/// # use nom::Needed::Size;
/// use nom::number::complete::le_u32;
///
/// let parser = |s| {
///   le_u32(s)
/// };
///
/// assert_eq!(parser(&b"\x00\x03\x05\x07abcefg"[..]), Ok((&b"abcefg"[..], 0x07050300)));
/// assert_eq!(parser(&b"\x01"[..]), Err(Err::Error((&[0x01][..], ErrorKind::Eof))));
/// ```
#[inline]
pub fn le_u32<I, E: ParseError<I>>(input: I) -> IResult<I, u32, E>
where
  I: Slice<RangeFrom<usize>> + InputIter<Item = u8> + InputLength,
{
  let bound: usize = 4;
  if input.input_len() < bound {
    Err(Err::Error(make_error(input, ErrorKind::Eof)))
  } else {
    let mut res = 0u32;
    for (index, byte) in input.iter_indices().take(bound) {
      res = res + ((byte as u32) << 8 * index);
    }

    Ok((input.slice(bound..), res))
  }
}

/// Recognizes a little endian unsigned 8 bytes integer.
///
/// *Complete version*: Returns an error if there is not enough input data.
/// ```rust
/// # use nom::{Err, error::ErrorKind, Needed};
/// # use nom::Needed::Size;
/// use nom::number::complete::le_u64;
///
/// let parser = |s| {
///   le_u64(s)
/// };
///
/// assert_eq!(parser(&b"\x00\x01\x02\x03\x04\x05\x06\x07abcefg"[..]), Ok((&b"abcefg"[..], 0x0706050403020100)));
/// assert_eq!(parser(&b"\x01"[..]), Err(Err::Error((&[0x01][..], ErrorKind::Eof))));
/// ```
#[inline]
pub fn le_u64<I, E: ParseError<I>>(input: I) -> IResult<I, u64, E>
where
  I: Slice<RangeFrom<usize>> + InputIter<Item = u8> + InputLength,
{
  let bound: usize = 8;
  if input.input_len() < bound {
    Err(Err::Error(make_error(input, ErrorKind::Eof)))
  } else {
    let mut res = 0u64;
    for (index, byte) in input.iter_indices().take(bound) {
      res = res + ((byte as u64) << 8 * index);
    }

    Ok((input.slice(bound..), res))
  }
}

/// Recognizes a little endian unsigned 16 bytes integer.
///
/// *Complete version*: Returns an error if there is not enough input data.
/// ```rust
/// # use nom::{Err, error::ErrorKind, Needed};
/// # use nom::Needed::Size;
/// use nom::number::complete::le_u128;
///
/// let parser = |s| {
///   le_u128(s)
/// };
///
/// assert_eq!(parser(&b"\x00\x01\x02\x03\x04\x05\x06\x07\x00\x01\x02\x03\x04\x05\x06\x07abcefg"[..]), Ok((&b"abcefg"[..], 0x07060504030201000706050403020100)));
/// assert_eq!(parser(&b"\x01"[..]), Err(Err::Error((&[0x01][..], ErrorKind::Eof))));
/// ```
#[inline]
#[cfg(stable_i128)]
pub fn le_u128<I, E: ParseError<I>>(input: I) -> IResult<I, u128, E>
where
  I: Slice<RangeFrom<usize>> + InputIter<Item = u8> + InputLength,
{
  let bound: usize = 16;
  if input.input_len() < bound {
    Err(Err::Error(make_error(input, ErrorKind::Eof)))
  } else {
    let mut res = 0u128;
    for (index, byte) in input.iter_indices().take(bound) {
      res = res + ((byte as u128) << 8 * index);
    }

    Ok((input.slice(bound..), res))
  }
}

/// Recognizes a signed 1 byte integer.
///
/// *Complete version*: Returns an error if there is not enough input data.
/// ```rust
/// # use nom::{Err, error::ErrorKind, Needed};
/// # use nom::Needed::Size;
/// use nom::number::complete::le_i8;
///
/// let parser = |s| {
///   le_i8(s)
/// };
///
/// assert_eq!(parser(&b"\x00\x03abcefg"[..]), Ok((&b"\x03abcefg"[..], 0x00)));
/// assert_eq!(parser(&b""[..]), Err(Err::Error((&[][..], ErrorKind::Eof))));
/// ```
#[deprecated(note = "Endianness does not apply to 1 byte numbers. \
Please use nom::number::complete::i8 instead.")]
#[inline]
pub fn le_i8<I, E: ParseError<I>>(input: I) -> IResult<I, i8, E>
where
  I: Slice<RangeFrom<usize>> + InputIter<Item = u8> + InputLength,
{
  map!(input, le_u8, |x| x as i8)
}

/// Recognizes a little endian signed 2 bytes integer.
///
/// *Complete version*: Returns an error if there is not enough input data.
/// ```rust
/// # use nom::{Err, error::ErrorKind, Needed};
/// # use nom::Needed::Size;
/// use nom::number::complete::le_i16;
///
/// let parser = |s| {
///   le_i16(s)
/// };
///
/// assert_eq!(parser(&b"\x00\x03abcefg"[..]), Ok((&b"abcefg"[..], 0x0300)));
/// assert_eq!(parser(&b"\x01"[..]), Err(Err::Error((&[0x01][..], ErrorKind::Eof))));
/// ```
#[inline]
pub fn le_i16<I, E: ParseError<I>>(input: I) -> IResult<I, i16, E>
where
  I: Slice<RangeFrom<usize>> + InputIter<Item = u8> + InputLength,
{
  map!(input, le_u16, |x| x as i16)
}

/// Recognizes a little endian signed 3 bytes integer.
///
/// *Complete version*: Returns an error if there is not enough input data.
/// ```rust
/// # use nom::{Err, error::ErrorKind, Needed};
/// # use nom::Needed::Size;
/// use nom::number::complete::le_i24;
///
/// let parser = |s| {
///   le_i24(s)
/// };
///
/// assert_eq!(parser(&b"\x00\x03\x05abcefg"[..]), Ok((&b"abcefg"[..], 0x050300)));
/// assert_eq!(parser(&b"\x01"[..]), Err(Err::Error((&[0x01][..], ErrorKind::Eof))));
/// ```
#[inline]
pub fn le_i24<I, E: ParseError<I>>(input: I) -> IResult<I, i32, E>
where
  I: Slice<RangeFrom<usize>> + InputIter<Item = u8> + InputLength,
{
  // Same as the unsigned version but we need to sign-extend manually here
  map!(input, le_u24, |x| if x & 0x80_00_00 != 0 {
    (x | 0xff_00_00_00) as i32
  } else {
    x as i32
  })
}

/// Recognizes a little endian signed 4 bytes integer.
///
/// *Complete version*: Returns an error if there is not enough input data.
/// ```rust
/// # use nom::{Err, error::ErrorKind, Needed};
/// # use nom::Needed::Size;
/// use nom::number::complete::le_i32;
///
/// let parser = |s| {
///   le_i32(s)
/// };
///
/// assert_eq!(parser(&b"\x00\x03\x05\x07abcefg"[..]), Ok((&b"abcefg"[..], 0x07050300)));
/// assert_eq!(parser(&b"\x01"[..]), Err(Err::Error((&[0x01][..], ErrorKind::Eof))));
/// ```
#[inline]
pub fn le_i32<I, E: ParseError<I>>(input: I) -> IResult<I, i32, E>
where
  I: Slice<RangeFrom<usize>> + InputIter<Item = u8> + InputLength,
{
  map!(input, le_u32, |x| x as i32)
}

/// Recognizes a little endian signed 8 bytes integer.
///
/// *Complete version*: Returns an error if there is not enough input data.
/// ```rust
/// # use nom::{Err, error::ErrorKind, Needed};
/// # use nom::Needed::Size;
/// use nom::number::complete::le_i64;
///
/// let parser = |s| {
///   le_i64(s)
/// };
///
/// assert_eq!(parser(&b"\x00\x01\x02\x03\x04\x05\x06\x07abcefg"[..]), Ok((&b"abcefg"[..], 0x0706050403020100)));
/// assert_eq!(parser(&b"\x01"[..]), Err(Err::Error((&[0x01][..], ErrorKind::Eof))));
/// ```
#[inline]
pub fn le_i64<I, E: ParseError<I>>(input: I) -> IResult<I, i64, E>
where
  I: Slice<RangeFrom<usize>> + InputIter<Item = u8> + InputLength,
{
  map!(input, le_u64, |x| x as i64)
}

/// Recognizes a little endian signed 16 bytes integer.
///
/// *Complete version*: Returns an error if there is not enough input data.
/// ```rust
/// # use nom::{Err, error::ErrorKind, Needed};
/// # use nom::Needed::Size;
/// use nom::number::complete::le_i128;
///
/// let parser = |s| {
///   le_i128(s)
/// };
///
/// assert_eq!(parser(&b"\x00\x01\x02\x03\x04\x05\x06\x07\x00\x01\x02\x03\x04\x05\x06\x07abcefg"[..]), Ok((&b"abcefg"[..], 0x07060504030201000706050403020100)));
/// assert_eq!(parser(&b"\x01"[..]), Err(Err::Error((&[0x01][..], ErrorKind::Eof))));
/// ```
#[inline]
#[cfg(stable_i128)]
pub fn le_i128<I, E: ParseError<I>>(input: I) -> IResult<I, i128, E>
where
  I: Slice<RangeFrom<usize>> + InputIter<Item = u8> + InputLength,
{
  map!(input, le_u128, |x| x as i128)
}

<<<<<<< HEAD
/// Recognizes an unsigned 1 byte integer
///
/// Note that endianness does not apply to 1 byte numbers.
/// *complete version*: returns an error if there is not enough input data
/// ```rust
/// # use nom::{Err, error::ErrorKind, Needed};
/// # use nom::Needed::Size;
/// use nom::number::complete::u8;
///
/// let parser = |s| {
///   u8(s)
/// };
///
/// assert_eq!(parser(b"\x00\x03abcefg"), Ok((&b"\x03abcefg"[..], 0x00)));
/// assert_eq!(parser(b""), Err(Err::Error((&[][..], ErrorKind::Eof))));
/// ```
#[inline]
pub fn u8<'a, E: ParseError<&'a [u8]>>(i: &'a[u8]) -> IResult<&'a[u8], u8, E> {
  if i.len() < 1 {
    Err(Err::Error(make_error(i, ErrorKind::Eof)))
  } else {
    Ok((&i[1..], i[0]))
  }
}

/// Recognizes an unsigned 2 bytes integer
///
/// If the parameter is `nom::Endianness::Big`, parse a big endian u16 integer,
/// otherwise if `nom::Endianness::Little` parse a little endian u16 integer.
/// *complete version*: returns an error if there is not enough input data
/// 
/// ```rust
/// # use nom::{Err, error::ErrorKind, Needed};
/// # use nom::Needed::Size;
/// use nom::number::complete::u16;
/// 
/// let be_u16 = |s| {
///   u16(nom::number::Endianness::Big)(s)
/// };
/// 
/// assert_eq!(be_u16(b"\x00\x03abcefg"), Ok((&b"abcefg"[..], 0x0003)));
/// assert_eq!(be_u16(b"\x01"), Err(Err::Error((&[0x01][..], ErrorKind::Eof))));
/// 
/// let le_u16 = |s| {
///   u16(nom::number::Endianness::Little)(s)
/// };
/// 
/// assert_eq!(le_u16(b"\x00\x03abcefg"), Ok((&b"abcefg"[..], 0x0300)));
/// assert_eq!(le_u16(b"\x01"), Err(Err::Error((&[0x01][..], ErrorKind::Eof))));
/// ```
#[inline]
pub fn u16<'a, E: ParseError<&'a [u8]>>(endian: crate::number::Endianness)
-> fn(&'a [u8]) -> IResult<&'a [u8], u16, E> {
    match endian {
        crate::number::Endianness::Big => be_u16,
        crate::number::Endianness::Little => le_u16
    }
}

/// Recognizes an unsigned 3 byte integer
/// 
/// If the parameter is `nom::Endianness::Big`, parse a big endian u24 integer,
/// otherwise if `nom::Endianness::Little` parse a little endian u24 integer.
/// *complete version*: returns an error if there is not enough input data
/// ```rust
/// # use nom::{Err, error::ErrorKind, Needed};
/// # use nom::Needed::Size;
/// use nom::number::complete::u24;
///
/// let be_u24 = |s| {
///   u24(nom::number::Endianness::Big)(s)
/// };
///
/// assert_eq!(be_u24(b"\x00\x03\x05abcefg"), Ok((&b"abcefg"[..], 0x000305)));
/// assert_eq!(be_u24(b"\x01"), Err(Err::Error((&[0x01][..], ErrorKind::Eof))));
/// 
/// let le_u24 = |s| {
///   u24(nom::number::Endianness::Little)(s)
/// };
/// 
/// assert_eq!(le_u24(b"\x00\x03\x05abcefg"), Ok((&b"abcefg"[..], 0x050300)));
/// assert_eq!(le_u24(b"\x01"), Err(Err::Error((&[0x01][..], ErrorKind::Eof))));
/// ```
#[inline]
pub fn u24<'a, E: ParseError<&'a [u8]>>(endian: crate::number::Endianness)
-> fn(&'a [u8]) -> IResult<&'a [u8], u32, E> {
    match endian {
        crate::number::Endianness::Big => be_u24,
        crate::number::Endianness::Little => le_u24
    }
}

/// Recognizes an unsigned 4 byte integer
/// 
/// If the parameter is `nom::Endianness::Big`, parse a big endian u32 integer,
/// otherwise if `nom::Endianness::Little` parse a little endian u32 integer.
/// *complete version*: returns an error if there is not enough input data
/// ```rust
/// # use nom::{Err, error::ErrorKind, Needed};
/// # use nom::Needed::Size;
/// use nom::number::complete::u32;
///
/// let be_u32 = |s| {
///   u32(nom::number::Endianness::Big)(s)
/// };
///
/// assert_eq!(be_u32(b"\x00\x03\x05\x07abcefg"), Ok((&b"abcefg"[..], 0x00030507)));
/// assert_eq!(be_u32(b"\x01"), Err(Err::Error((&[0x01][..], ErrorKind::Eof))));
/// 
/// let le_u32 = |s| {
///   u32(nom::number::Endianness::Little)(s)
/// };
/// 
/// assert_eq!(le_u32(b"\x00\x03\x05\x07abcefg"), Ok((&b"abcefg"[..], 0x07050300)));
/// assert_eq!(le_u32(b"\x01"), Err(Err::Error((&[0x01][..], ErrorKind::Eof))));
/// ```
#[inline]
pub fn u32<'a, E: ParseError<&'a [u8]>>(endian: crate::number::Endianness)
-> fn(&'a [u8]) -> IResult<&'a [u8], u32, E> {
    match endian {
        crate::number::Endianness::Big => be_u32,
        crate::number::Endianness::Little => le_u32
    }
}

/// Recognizes an unsigned 8 byte integer
/// 
/// If the parameter is `nom::Endianness::Big`, parse a big endian u64 integer,
/// otherwise if `nom::Endianness::Little` parse a little endian u64 integer.
/// *complete version*: returns an error if there is not enough input data
/// ```rust
/// # use nom::{Err, error::ErrorKind, Needed};
/// # use nom::Needed::Size;
/// use nom::number::complete::u64;
///
/// let be_u64 = |s| {
///   u64(nom::number::Endianness::Big)(s)
/// };
///
/// assert_eq!(be_u64(b"\x00\x01\x02\x03\x04\x05\x06\x07abcefg"), Ok((&b"abcefg"[..], 0x0001020304050607)));
/// assert_eq!(be_u64(b"\x01"), Err(Err::Error((&[0x01][..], ErrorKind::Eof))));
/// 
/// let le_u64 = |s| {
///   u64(nom::number::Endianness::Little)(s)
/// };
/// 
/// assert_eq!(le_u64(b"\x00\x01\x02\x03\x04\x05\x06\x07abcefg"), Ok((&b"abcefg"[..], 0x0706050403020100)));
/// assert_eq!(le_u64(b"\x01"), Err(Err::Error((&[0x01][..], ErrorKind::Eof))));
/// ```
#[inline]
pub fn u64<'a, E: ParseError<&'a [u8]>>(endian: crate::number::Endianness)
-> fn(&'a [u8]) -> IResult<&'a [u8], u64, E> {
    match endian {
        crate::number::Endianness::Big => be_u64,
        crate::number::Endianness::Little => le_u64
    }
}

/// Recognizes an unsigned 16 byte integer
/// 
/// If the parameter is `nom::Endianness::Big`, parse a big endian u128 integer,
/// otherwise if `nom::Endianness::Little` parse a little endian u128 integer.
/// *complete version*: returns an error if there is not enough input data
/// ```rust
/// # use nom::{Err, error::ErrorKind, Needed};
/// # use nom::Needed::Size;
/// use nom::number::complete::u128;
///
/// let be_u128 = |s| {
///   u128(nom::number::Endianness::Big)(s)
/// };
///
/// assert_eq!(be_u128(b"\x00\x01\x02\x03\x04\x05\x06\x07\x00\x01\x02\x03\x04\x05\x06\x07abcefg"), Ok((&b"abcefg"[..], 0x00010203040506070001020304050607)));
/// assert_eq!(be_u128(b"\x01"), Err(Err::Error((&[0x01][..], ErrorKind::Eof))));
/// 
/// let le_u128 = |s| {
///   u128(nom::number::Endianness::Little)(s)
/// };
/// 
/// assert_eq!(le_u128(b"\x00\x01\x02\x03\x04\x05\x06\x07\x00\x01\x02\x03\x04\x05\x06\x07abcefg"), Ok((&b"abcefg"[..], 0x07060504030201000706050403020100)));
/// assert_eq!(le_u128(b"\x01"), Err(Err::Error((&[0x01][..], ErrorKind::Eof))));
/// ```
#[inline]
#[cfg(stable_i128)]
pub fn u128<'a, E: ParseError<&'a [u8]>>(endian: crate::number::Endianness)
-> fn(&'a [u8]) -> IResult<&'a [u8], u128, E> {
    match endian {
        crate::number::Endianness::Big => be_u128,
        crate::number::Endianness::Little => le_u128
    }
}

/// Recognizes a signed 1 byte integer
///
/// Note that endianness does not apply to 1 byte numbers.
/// *complete version*: returns an error if there is not enough input data
/// ```rust
/// # use nom::{Err, error::ErrorKind, Needed};
/// # use nom::Needed::Size;
/// use nom::number::complete::i8;
///
/// let parser = |s| {
///   i8(s)
/// };
///
/// assert_eq!(parser(b"\x00\x03abcefg"), Ok((&b"\x03abcefg"[..], 0x00)));
/// assert_eq!(parser(b""), Err(Err::Error((&[][..], ErrorKind::Eof))));
/// ```
#[inline]
pub fn i8<'a, E: ParseError<&'a [u8]>>(i: &'a[u8]) -> IResult<&'a[u8], i8, E> {
  map!(i, u8, |x| x as i8)
}

/// Recognizes a signed 2 byte integer
/// 
/// If the parameter is `nom::Endianness::Big`, parse a big endian i16 integer,
/// otherwise if `nom::Endianness::Little` parse a little endian i16 integer.
/// *complete version*: returns an error if there is not enough input data
/// ```rust
/// # use nom::{Err, error::ErrorKind, Needed};
/// # use nom::Needed::Size;
/// use nom::number::complete::i16;
///
/// let be_i16 = |s| {
///   i16(nom::number::Endianness::Big)(s)
/// };
///
/// assert_eq!(be_i16(b"\x00\x03abcefg"), Ok((&b"abcefg"[..], 0x0003)));
/// assert_eq!(be_i16(b"\x01"), Err(Err::Error((&[0x01][..], ErrorKind::Eof))));
/// 
/// let le_i16 = |s| {
///   i16(nom::number::Endianness::Little)(s)
/// };
/// 
/// assert_eq!(le_i16(b"\x00\x03abcefg"), Ok((&b"abcefg"[..], 0x0300)));
/// assert_eq!(le_i16(b"\x01"), Err(Err::Error((&[0x01][..], ErrorKind::Eof))));
/// ```
#[inline]
pub fn i16<'a, E: ParseError<&'a [u8]>>(endian: crate::number::Endianness)
-> fn(&'a [u8]) -> IResult<&'a [u8], i16, E> {
    match endian {
        crate::number::Endianness::Big => be_i16,
        crate::number::Endianness::Little => le_i16
    }
}

/// Recognizes a signed 3 byte integer
/// 
/// If the parameter is `nom::Endianness::Big`, parse a big endian i24 integer,
/// otherwise if `nom::Endianness::Little` parse a little endian i24 integer.
/// *complete version*: returns an error if there is not enough input data
/// ```rust
/// # use nom::{Err, error::ErrorKind, Needed};
/// # use nom::Needed::Size;
/// use nom::number::complete::i24;
///
/// let be_i24 = |s| {
///   i24(nom::number::Endianness::Big)(s)
/// };
///
/// assert_eq!(be_i24(b"\x00\x03\x05abcefg"), Ok((&b"abcefg"[..], 0x000305)));
/// assert_eq!(be_i24(b"\x01"), Err(Err::Error((&[0x01][..], ErrorKind::Eof))));
/// 
/// let le_i24 = |s| {
///   i24(nom::number::Endianness::Little)(s)
/// };
/// 
/// assert_eq!(le_i24(b"\x00\x03\x05abcefg"), Ok((&b"abcefg"[..], 0x050300)));
/// assert_eq!(le_i24(b"\x01"), Err(Err::Error((&[0x01][..], ErrorKind::Eof))));
/// ```
#[inline]
pub fn i24<'a, E: ParseError<&'a [u8]>>(endian: crate::number::Endianness)
-> fn(&'a [u8]) -> IResult<&'a [u8], i32, E> {
    match endian {
        crate::number::Endianness::Big => be_i24,
        crate::number::Endianness::Little => le_i24
    }
}

/// Recognizes a signed 4 byte integer
/// 
/// If the parameter is `nom::Endianness::Big`, parse a big endian i32 integer,
/// otherwise if `nom::Endianness::Little` parse a little endian i32 integer.
/// *complete version*: returns an error if there is not enough input data
/// ```rust
/// # use nom::{Err, error::ErrorKind, Needed};
/// # use nom::Needed::Size;
/// use nom::number::complete::i32;
///
/// let be_i32 = |s| {
///   i32(nom::number::Endianness::Big)(s)
/// };
///
/// assert_eq!(be_i32(b"\x00\x03\x05\x07abcefg"), Ok((&b"abcefg"[..], 0x00030507)));
/// assert_eq!(be_i32(b"\x01"), Err(Err::Error((&[0x01][..], ErrorKind::Eof))));
/// 
/// let le_i32 = |s| {
///   i32(nom::number::Endianness::Little)(s)
/// };
/// 
/// assert_eq!(le_i32(b"\x00\x03\x05\x07abcefg"), Ok((&b"abcefg"[..], 0x07050300)));
/// assert_eq!(le_i32(b"\x01"), Err(Err::Error((&[0x01][..], ErrorKind::Eof))));
/// ```
#[inline]
pub fn i32<'a, E: ParseError<&'a [u8]>>(endian: crate::number::Endianness)
-> fn(&'a [u8]) -> IResult<&'a [u8], i32, E> {
    match endian {
        crate::number::Endianness::Big => be_i32,
        crate::number::Endianness::Little => le_i32
    }
}

/// Recognizes a signed 8 byte integer
/// 
/// If the parameter is `nom::Endianness::Big`, parse a big endian i64 integer,
/// otherwise if `nom::Endianness::Little` parse a little endian i64 integer.
/// *complete version*: returns an error if there is not enough input data
/// ```rust
/// # use nom::{Err, error::ErrorKind, Needed};
/// # use nom::Needed::Size;
/// use nom::number::complete::i64;
///
/// let be_i64 = |s| {
///   i64(nom::number::Endianness::Big)(s)
/// };
///
/// assert_eq!(be_i64(b"\x00\x01\x02\x03\x04\x05\x06\x07abcefg"), Ok((&b"abcefg"[..], 0x0001020304050607)));
/// assert_eq!(be_i64(b"\x01"), Err(Err::Error((&[0x01][..], ErrorKind::Eof))));
/// 
/// let le_i64 = |s| {
///   i64(nom::number::Endianness::Little)(s)
/// };
/// 
/// assert_eq!(le_i64(b"\x00\x01\x02\x03\x04\x05\x06\x07abcefg"), Ok((&b"abcefg"[..], 0x0706050403020100)));
/// assert_eq!(le_i64(b"\x01"), Err(Err::Error((&[0x01][..], ErrorKind::Eof))));
/// ```
#[inline]
pub fn i64<'a, E: ParseError<&'a [u8]>>(endian: crate::number::Endianness)
-> fn(&'a [u8]) -> IResult<&'a [u8], i64, E> {
    match endian {
        crate::number::Endianness::Big => be_i64,
        crate::number::Endianness::Little => le_i64
    }
}

/// Recognizes a signed 16 byte integer
/// 
/// If the parameter is `nom::Endianness::Big`, parse a big endian i128 integer,
/// otherwise if `nom::Endianness::Little` parse a little endian i128 integer.
/// *complete version*: returns an error if there is not enough input data
/// ```rust
/// # use nom::{Err, error::ErrorKind, Needed};
/// # use nom::Needed::Size;
/// use nom::number::complete::i128;
///
/// let be_i128 = |s| {
///   i128(nom::number::Endianness::Big)(s)
/// };
///
/// assert_eq!(be_i128(b"\x00\x01\x02\x03\x04\x05\x06\x07\x00\x01\x02\x03\x04\x05\x06\x07abcefg"), Ok((&b"abcefg"[..], 0x00010203040506070001020304050607)));
/// assert_eq!(be_i128(b"\x01"), Err(Err::Error((&[0x01][..], ErrorKind::Eof))));
/// 
/// let le_i128 = |s| {
///   i128(nom::number::Endianness::Little)(s)
/// };
/// 
/// assert_eq!(le_i128(b"\x00\x01\x02\x03\x04\x05\x06\x07\x00\x01\x02\x03\x04\x05\x06\x07abcefg"), Ok((&b"abcefg"[..], 0x07060504030201000706050403020100)));
/// assert_eq!(le_i128(b"\x01"), Err(Err::Error((&[0x01][..], ErrorKind::Eof))));
/// ```
#[inline]
#[cfg(stable_i128)]
pub fn i128<'a, E: ParseError<&'a [u8]>>(endian: crate::number::Endianness)
-> fn(&'a [u8]) -> IResult<&'a [u8], i128, E> {
    match endian {
        crate::number::Endianness::Big => be_i128,
        crate::number::Endianness::Little => le_i128
    }
}

/// Recognizes a big endian 4 bytes floating point number
=======
/// Recognizes a big endian 4 bytes floating point number.
>>>>>>> c79acf95
///
/// *Complete version*: Returns an error if there is not enough input data.
/// ```rust
/// # use nom::{Err, error::ErrorKind, Needed};
/// # use nom::Needed::Size;
/// use nom::number::complete::be_f32;
///
/// let parser = |s| {
///   be_f32(s)
/// };
///
/// assert_eq!(parser(&[0x41, 0x48, 0x00, 0x00][..]), Ok((&b""[..], 12.5)));
/// assert_eq!(parser(&b"abc"[..]), Err(Err::Error((&b"abc"[..], ErrorKind::Eof))));
/// ```
#[inline]
pub fn be_f32<I, E: ParseError<I>>(input: I) -> IResult<I, f32, E>
where
  I: Slice<RangeFrom<usize>> + InputIter<Item = u8> + InputLength,
{
  match be_u32(input) {
    Err(e) => Err(e),
    Ok((i, o)) => Ok((i, f32::from_bits(o))),
  }
}

/// Recognizes a big endian 8 bytes floating point number.
///
/// *Complete version*: Returns an error if there is not enough input data.
/// ```rust
/// # use nom::{Err, error::ErrorKind, Needed};
/// # use nom::Needed::Size;
/// use nom::number::complete::be_f64;
///
/// let parser = |s| {
///   be_f64(s)
/// };
///
/// assert_eq!(parser(&[0x40, 0x29, 0x00, 0x00, 0x00, 0x00, 0x00, 0x00][..]), Ok((&b""[..], 12.5)));
/// assert_eq!(parser(&b"abc"[..]), Err(Err::Error((&b"abc"[..], ErrorKind::Eof))));
/// ```
#[inline]
pub fn be_f64<I, E: ParseError<I>>(input: I) -> IResult<I, f64, E>
where
  I: Slice<RangeFrom<usize>> + InputIter<Item = u8> + InputLength,
{
  match be_u64(input) {
    Err(e) => Err(e),
    Ok((i, o)) => Ok((i, f64::from_bits(o))),
  }
}

/// Recognizes a little endian 4 bytes floating point number.
///
/// *Complete version*: Returns an error if there is not enough input data.
/// ```rust
/// # use nom::{Err, error::ErrorKind, Needed};
/// # use nom::Needed::Size;
/// use nom::number::complete::le_f32;
///
/// let parser = |s| {
///   le_f32(s)
/// };
///
/// assert_eq!(parser(&[0x00, 0x00, 0x48, 0x41][..]), Ok((&b""[..], 12.5)));
/// assert_eq!(parser(&b"abc"[..]), Err(Err::Error((&b"abc"[..], ErrorKind::Eof))));
/// ```
#[inline]
pub fn le_f32<I, E: ParseError<I>>(input: I) -> IResult<I, f32, E>
where
  I: Slice<RangeFrom<usize>> + InputIter<Item = u8> + InputLength,
{
  match le_u32(input) {
    Err(e) => Err(e),
    Ok((i, o)) => Ok((i, f32::from_bits(o))),
  }
}

/// Recognizes a little endian 8 bytes floating point number.
///
/// *Complete version*: Returns an error if there is not enough input data.
/// ```rust
/// # use nom::{Err, error::ErrorKind, Needed};
/// # use nom::Needed::Size;
/// use nom::number::complete::le_f64;
///
/// let parser = |s| {
///   le_f64(s)
/// };
///
/// assert_eq!(parser(&[0x00, 0x00, 0x00, 0x00, 0x00, 0x00, 0x29, 0x40][..]), Ok((&b""[..], 12.5)));
/// assert_eq!(parser(&b"abc"[..]), Err(Err::Error((&b"abc"[..], ErrorKind::Eof))));
/// ```
#[inline]
pub fn le_f64<I, E: ParseError<I>>(input: I) -> IResult<I, f64, E>
where
  I: Slice<RangeFrom<usize>> + InputIter<Item = u8> + InputLength,
{
  match le_u64(input) {
    Err(e) => Err(e),
    Ok((i, o)) => Ok((i, f64::from_bits(o))),
  }
}

<<<<<<< HEAD
/// Recognizes a 4 byte floating point number
/// 
/// If the parameter is `nom::Endianness::Big`, parse a big endian f32 float,
/// otherwise if `nom::Endianness::Little` parse a little endian f32 float.
/// *complete version*: returns an error if there is not enough input data
/// ```rust
/// # use nom::{Err, error::ErrorKind, Needed};
/// # use nom::Needed::Size;
/// use nom::number::complete::f32;
///
/// let be_f32 = |s| {
///   f32(nom::number::Endianness::Big)(s)
/// };
///
/// assert_eq!(be_f32(&[0x41, 0x48, 0x00, 0x00][..]), Ok((&b""[..], 12.5)));
/// assert_eq!(be_f32(b"abc"), Err(Err::Error((&b"abc"[..], ErrorKind::Eof))));
/// 
/// let le_f32 = |s| {
///   f32(nom::number::Endianness::Little)(s)
/// };
/// 
/// assert_eq!(le_f32(&[0x00, 0x00, 0x48, 0x41][..]), Ok((&b""[..], 12.5)));
/// assert_eq!(le_f32(b"abc"), Err(Err::Error((&b"abc"[..], ErrorKind::Eof))));
/// ```
#[inline]
pub fn f32<'a, E: ParseError<&'a [u8]>>(endian: crate::number::Endianness)
-> fn(&'a [u8]) -> IResult<&'a [u8], f32, E> {
    match endian {
        crate::number::Endianness::Big => be_f32,
        crate::number::Endianness::Little => le_f32
    }
}

/// Recognizes an 8 byte floating point number
/// 
/// If the parameter is `nom::Endianness::Big`, parse a big endian f64 float,
/// otherwise if `nom::Endianness::Little` parse a little endian f64 float.
/// *complete version*: returns an error if there is not enough input data
/// ```rust
/// # use nom::{Err, error::ErrorKind, Needed};
/// # use nom::Needed::Size;
/// use nom::number::complete::f64;
///
/// let be_f64 = |s| {
///   f64(nom::number::Endianness::Big)(s)
/// };
///
/// assert_eq!(be_f64(&[0x40, 0x29, 0x00, 0x00, 0x00, 0x00, 0x00, 0x00][..]), Ok((&b""[..], 12.5)));
/// assert_eq!(be_f64(b"abc"), Err(Err::Error((&b"abc"[..], ErrorKind::Eof))));
/// 
/// let le_f64 = |s| {
///   f64(nom::number::Endianness::Little)(s)
/// };
/// 
/// assert_eq!(le_f64(&[0x00, 0x00, 0x00, 0x00, 0x00, 0x00, 0x29, 0x40][..]), Ok((&b""[..], 12.5)));
/// assert_eq!(le_f64(b"abc"), Err(Err::Error((&b"abc"[..], ErrorKind::Eof))));
/// ```
#[inline]
pub fn f64<'a, E: ParseError<&'a [u8]>>(endian: crate::number::Endianness)
-> fn(&'a [u8]) -> IResult<&'a [u8], f64, E> {
    match endian {
        crate::number::Endianness::Big => be_f64,
        crate::number::Endianness::Little => le_f64
    }
}

/// Recognizes a hex-encoded integer
=======
/// Recognizes a hex-encoded integer.
>>>>>>> c79acf95
///
/// *Complete version*: Will parse until the end of input if it has less than 8 bytes.
/// ```rust
/// # use nom::{Err, error::ErrorKind, Needed};
/// # use nom::Needed::Size;
/// use nom::number::complete::hex_u32;
///
/// let parser = |s| {
///   hex_u32(s)
/// };
///
/// assert_eq!(parser(&b"01AE"[..]), Ok((&b""[..], 0x01AE)));
/// assert_eq!(parser(&b"abc"[..]), Ok((&b""[..], 0x0ABC)));
/// assert_eq!(parser(&b"ggg"[..]), Err(Err::Error((&b"ggg"[..], ErrorKind::IsA))));
/// ```
#[inline]
pub fn hex_u32<'a, E: ParseError<&'a [u8]>>(input: &'a [u8]) -> IResult<&'a [u8], u32, E> {
  let (i, o) = crate::bytes::complete::is_a(&b"0123456789abcdefABCDEF"[..])(input)?;
  // Do not parse more than 8 characters for a u32
  let (parsed, remaining) = if o.len() <= 8 {
    (o, i)
  } else {
    (&input[..8], &input[8..])
  };

  let res = parsed
    .iter()
    .rev()
    .enumerate()
    .map(|(k, &v)| {
      let digit = v as char;
      digit.to_digit(16).unwrap_or(0) << (k * 4)
    })
    .sum();

  Ok((remaining, res))
}

/// Recognizes floating point number in a byte string and returns the corresponding slice.
///
/// *Complete version*: Can parse until the end of input.
///
/// ```rust
/// # use nom::{Err, error::ErrorKind, Needed};
/// # use nom::Needed::Size;
/// use nom::number::complete::recognize_float;
///
/// let parser = |s| {
///   recognize_float(s)
/// };
///
/// assert_eq!(parser("11e-1"), Ok(("", "11e-1")));
/// assert_eq!(parser("123E-02"), Ok(("", "123E-02")));
/// assert_eq!(parser("123K-01"), Ok(("K-01", "123")));
/// assert_eq!(parser("abc"), Err(Err::Error(("abc", ErrorKind::Char))));
/// ```
#[allow(unused_imports)]
#[cfg_attr(rustfmt, rustfmt_skip)]
pub fn recognize_float<T, E:ParseError<T>>(input: T) -> IResult<T, T, E>
where
  T: Slice<RangeFrom<usize>> + Slice<RangeTo<usize>>,
  T: Clone + Offset,
  T: InputIter,
  <T as InputIter>::Item: AsChar,
  T: InputTakeAtPosition,
  <T as InputTakeAtPosition>::Item: AsChar,
{
  recognize(
    tuple((
      opt(alt((char('+'), char('-')))),
      alt((
        map(tuple((digit1, opt(pair(char('.'), opt(digit1))))), |_| ()),
        map(tuple((char('.'), digit1)), |_| ())
      )),
      opt(tuple((
        alt((char('e'), char('E'))),
        opt(alt((char('+'), char('-')))),
        cut(digit1)
      )))
    ))
  )(input)
}

/// Recognizes floating point number in a byte string and returns a f32.
///
/// *Complete version*: Can parse until the end of input.
/// ```rust
/// # use nom::{Err, error::ErrorKind, Needed};
/// # use nom::Needed::Size;
/// use nom::number::complete::float;
///
/// let parser = |s| {
///   float(s)
/// };
///
/// assert_eq!(parser("11e-1"), Ok(("", 1.1)));
/// assert_eq!(parser("123E-02"), Ok(("", 1.23)));
/// assert_eq!(parser("123K-01"), Ok(("K-01", 123.0)));
/// assert_eq!(parser("abc"), Err(Err::Error(("abc", ErrorKind::Char))));
/// ```
#[cfg(not(feature = "lexical"))]
pub fn float<T, E: ParseError<T>>(input: T) -> IResult<T, f32, E>
where
  T: Slice<RangeFrom<usize>> + Slice<RangeTo<usize>>,
  T: Clone + Offset,
  T: InputIter + InputLength + crate::traits::ParseTo<f32>,
  <T as InputIter>::Item: AsChar,
  T: InputTakeAtPosition,
  <T as InputTakeAtPosition>::Item: AsChar,
{
  match recognize_float(input) {
    Err(e) => Err(e),
    Ok((i, s)) => match s.parse_to() {
      Some(n) => Ok((i, n)),
      None => Err(Err::Error(E::from_error_kind(i, ErrorKind::Float))),
    },
  }
}

/// Recognizes floating point number in a byte string and returns a f32.
///
/// *Complete version*: Can parse until the end of input.
///
/// This function uses the `lexical-core` crate for float parsing by default, you
/// can deactivate it by removing the "lexical" feature.
/// ```rust
/// # use nom::{Err, error::ErrorKind, Needed};
/// # use nom::Needed::Size;
/// use nom::number::complete::float;
///
/// let parser = |s| {
///   float(s)
/// };
///
/// assert_eq!(parser("1.1"), Ok(("", 1.1)));
/// assert_eq!(parser("123E-02"), Ok(("", 1.23)));
/// assert_eq!(parser("123K-01"), Ok(("K-01", 123.0)));
/// assert_eq!(parser("abc"), Err(Err::Error(("abc", ErrorKind::Float))));
/// ```
#[cfg(feature = "lexical")]
pub fn float<T, E: ParseError<T>>(input: T) -> IResult<T, f32, E>
where
  T: crate::traits::AsBytes + InputLength + Slice<RangeFrom<usize>>,
{
  match ::lexical_core::parse_partial(input.as_bytes()) {
    Ok((value, processed)) => Ok((input.slice(processed..), value)),
    Err(_) => Err(Err::Error(E::from_error_kind(input, ErrorKind::Float))),
  }
}

/// Recognizes floating point number in a byte string and returns a f64.
///
/// *Complete version*: Can parse until the end of input.
/// ```rust
/// # use nom::{Err, error::ErrorKind, Needed};
/// # use nom::Needed::Size;
/// use nom::number::complete::double;
///
/// let parser = |s| {
///   double(s)
/// };
///
/// assert_eq!(parser("11e-1"), Ok(("", 1.1)));
/// assert_eq!(parser("123E-02"), Ok(("", 1.23)));
/// assert_eq!(parser("123K-01"), Ok(("K-01", 123.0)));
/// assert_eq!(parser("abc"), Err(Err::Error(("abc", ErrorKind::Char))));
/// ```
#[cfg(not(feature = "lexical"))]
pub fn double<T, E: ParseError<T>>(input: T) -> IResult<T, f64, E>
where
  T: Slice<RangeFrom<usize>> + Slice<RangeTo<usize>>,
  T: Clone + Offset,
  T: InputIter + InputLength + crate::traits::ParseTo<f64>,
  <T as InputIter>::Item: AsChar,
  T: InputTakeAtPosition,
  <T as InputTakeAtPosition>::Item: AsChar,
{
  match recognize_float(input) {
    Err(e) => Err(e),
    Ok((i, s)) => match s.parse_to() {
      Some(n) => Ok((i, n)),
      None => Err(Err::Error(E::from_error_kind(i, ErrorKind::Float))),
    },
  }
}

/// Recognizes floating point number in a byte string and returns a f64.
///
/// *Complete version*: Can parse until the end of input.
///
/// This function uses the `lexical-core` crate for float parsing by default, you
/// can deactivate it by removing the "lexical" feature.
/// ```rust
/// # use nom::{Err, error::ErrorKind, Needed};
/// # use nom::Needed::Size;
/// use nom::number::complete::double;
///
/// let parser = |s| {
///   double(s)
/// };
///
/// assert_eq!(parser("1.1"), Ok(("", 1.1)));
/// assert_eq!(parser("123E-02"), Ok(("", 1.23)));
/// assert_eq!(parser("123K-01"), Ok(("K-01", 123.0)));
/// assert_eq!(parser("abc"), Err(Err::Error(("abc", ErrorKind::Float))));
/// ```
#[cfg(feature = "lexical")]
pub fn double<T, E: ParseError<T>>(input: T) -> IResult<T, f64, E>
where
  T: crate::traits::AsBytes + InputLength + Slice<RangeFrom<usize>>,
{
  match ::lexical_core::parse_partial(input.as_bytes()) {
    Ok((value, processed)) => Ok((input.slice(processed..), value)),
    Err(_) => Err(Err::Error(E::from_error_kind(input, ErrorKind::Float))),
  }
}

#[cfg(test)]
mod tests {
  use super::*;
  use crate::error::ErrorKind;
  use crate::internal::Err;

  macro_rules! assert_parse(
    ($left: expr, $right: expr) => {
      let res: $crate::IResult<_, _, (_, ErrorKind)> = $left;
      assert_eq!(res, $right);
    };
  );

  #[test]
  fn i8_tests() {
<<<<<<< HEAD
    assert_parse!(i8(&[0x00]), Ok((&b""[..], 0)));
    assert_parse!(i8(&[0x7f]), Ok((&b""[..], 127)));
    assert_parse!(i8(&[0xff]), Ok((&b""[..], -1)));
    assert_parse!(i8(&[0x80]), Ok((&b""[..], -128)));
  }
  
  #[test]
  fn be_i8_tests() {
    assert_parse!(be_i8(&[0x00]), Ok((&b""[..], 0)));
    assert_parse!(be_i8(&[0x7f]), Ok((&b""[..], 127)));
    assert_parse!(be_i8(&[0xff]), Ok((&b""[..], -1)));
    assert_parse!(be_i8(&[0x80]), Ok((&b""[..], -128)));
  }

  #[test]
  fn be_i16_tests() {
    assert_parse!(be_i16(&[0x00, 0x00]), Ok((&b""[..], 0)));
    assert_parse!(be_i16(&[0x7f, 0xff]), Ok((&b""[..], 32_767_i16)));
    assert_parse!(be_i16(&[0xff, 0xff]), Ok((&b""[..], -1)));
    assert_parse!(be_i16(&[0x80, 0x00]), Ok((&b""[..], -32_768_i16)));
  }

  #[test]
  fn be_u24_tests() {
    assert_parse!(be_u24(&[0x00, 0x00, 0x00]), Ok((&b""[..], 0)));
    assert_parse!(be_u24(&[0x00, 0xFF, 0xFF]), Ok((&b""[..], 65_535_u32)));
    assert_parse!(be_u24(&[0x12, 0x34, 0x56]), Ok((&b""[..], 1_193_046_u32)));
  }

  #[test]
  fn be_i24_tests() {
    assert_parse!(be_i24(&[0xFF, 0xFF, 0xFF]), Ok((&b""[..], -1_i32)));
    assert_parse!(be_i24(&[0xFF, 0x00, 0x00]), Ok((&b""[..], -65_536_i32)));
    assert_parse!(be_i24(&[0xED, 0xCB, 0xAA]), Ok((&b""[..], -1_193_046_i32)));
  }

  #[test]
  fn be_i32_tests() {
    assert_parse!(be_i32(&[0x00, 0x00, 0x00, 0x00]), Ok((&b""[..], 0)));
=======
    assert_parse!(be_i8(&[0x00][..]), Ok((&b""[..], 0)));
    assert_parse!(be_i8(&[0x7f][..]), Ok((&b""[..], 127)));
    assert_parse!(be_i8(&[0xff][..]), Ok((&b""[..], -1)));
    assert_parse!(be_i8(&[0x80][..]), Ok((&b""[..], -128)));
  }

  #[test]
  fn i16_tests() {
    assert_parse!(be_i16(&[0x00, 0x00][..]), Ok((&b""[..], 0)));
    assert_parse!(be_i16(&[0x7f, 0xff][..]), Ok((&b""[..], 32_767_i16)));
    assert_parse!(be_i16(&[0xff, 0xff][..]), Ok((&b""[..], -1)));
    assert_parse!(be_i16(&[0x80, 0x00][..]), Ok((&b""[..], -32_768_i16)));
  }

  #[test]
  fn u24_tests() {
    assert_parse!(be_u24(&[0x00, 0x00, 0x00][..]), Ok((&b""[..], 0)));
    assert_parse!(be_u24(&[0x00, 0xFF, 0xFF][..]), Ok((&b""[..], 65_535_u32)));
    assert_parse!(
      be_u24(&[0x12, 0x34, 0x56][..]),
      Ok((&b""[..], 1_193_046_u32))
    );
  }

  #[test]
  fn i24_tests() {
    assert_parse!(be_i24(&[0xFF, 0xFF, 0xFF][..]), Ok((&b""[..], -1_i32)));
    assert_parse!(be_i24(&[0xFF, 0x00, 0x00][..]), Ok((&b""[..], -65_536_i32)));
    assert_parse!(
      be_i24(&[0xED, 0xCB, 0xAA][..]),
      Ok((&b""[..], -1_193_046_i32))
    );
  }

  #[test]
  fn i32_tests() {
    assert_parse!(be_i32(&[0x00, 0x00, 0x00, 0x00][..]), Ok((&b""[..], 0)));
>>>>>>> c79acf95
    assert_parse!(
      be_i32(&[0x7f, 0xff, 0xff, 0xff][..]),
      Ok((&b""[..], 2_147_483_647_i32))
    );
    assert_parse!(be_i32(&[0xff, 0xff, 0xff, 0xff][..]), Ok((&b""[..], -1)));
    assert_parse!(
      be_i32(&[0x80, 0x00, 0x00, 0x00][..]),
      Ok((&b""[..], -2_147_483_648_i32))
    );
  }

  #[test]
  fn be_i64_tests() {
    assert_parse!(
      be_i64(&[0x00, 0x00, 0x00, 0x00, 0x00, 0x00, 0x00, 0x00][..]),
      Ok((&b""[..], 0))
    );
    assert_parse!(
      be_i64(&[0x7f, 0xff, 0xff, 0xff, 0xff, 0xff, 0xff, 0xff][..]),
      Ok((&b""[..], 9_223_372_036_854_775_807_i64))
    );
    assert_parse!(
      be_i64(&[0xff, 0xff, 0xff, 0xff, 0xff, 0xff, 0xff, 0xff][..]),
      Ok((&b""[..], -1))
    );
    assert_parse!(
      be_i64(&[0x80, 0x00, 0x00, 0x00, 0x00, 0x00, 0x00, 0x00][..]),
      Ok((&b""[..], -9_223_372_036_854_775_808_i64))
    );
  }

  #[test]
  #[cfg(stable_i128)]
  fn be_i128_tests() {
    assert_parse!(
      be_i128(
        &[
          0x00, 0x00, 0x00, 0x00, 0x00, 0x00, 0x00, 0x00, 0x00, 0x00, 0x00, 0x00, 0x00, 0x00, 0x00,
          0x00
        ][..]
      ),
      Ok((&b""[..], 0))
    );
    assert_parse!(
      be_i128(
        &[
          0x7f, 0xff, 0xff, 0xff, 0xff, 0xff, 0xff, 0xff, 0xff, 0xff, 0xff, 0xff, 0xff, 0xff, 0xff,
          0xff
        ][..]
      ),
      Ok((
        &b""[..],
        170_141_183_460_469_231_731_687_303_715_884_105_727_i128
      ))
    );
    assert_parse!(
      be_i128(
        &[
          0xff, 0xff, 0xff, 0xff, 0xff, 0xff, 0xff, 0xff, 0xff, 0xff, 0xff, 0xff, 0xff, 0xff, 0xff,
          0xff
        ][..]
      ),
      Ok((&b""[..], -1))
    );
    assert_parse!(
      be_i128(
        &[
          0x80, 0x00, 0x00, 0x00, 0x00, 0x00, 0x00, 0x00, 0x00, 0x00, 0x00, 0x00, 0x00, 0x00, 0x00,
          0x00
        ][..]
      ),
      Ok((
        &b""[..],
        -170_141_183_460_469_231_731_687_303_715_884_105_728_i128
      ))
    );
  }

  #[test]
  fn le_i8_tests() {
    assert_parse!(le_i8(&[0x00][..]), Ok((&b""[..], 0)));
    assert_parse!(le_i8(&[0x7f][..]), Ok((&b""[..], 127)));
    assert_parse!(le_i8(&[0xff][..]), Ok((&b""[..], -1)));
    assert_parse!(le_i8(&[0x80][..]), Ok((&b""[..], -128)));
  }

  #[test]
  fn le_i16_tests() {
    assert_parse!(le_i16(&[0x00, 0x00][..]), Ok((&b""[..], 0)));
    assert_parse!(le_i16(&[0xff, 0x7f][..]), Ok((&b""[..], 32_767_i16)));
    assert_parse!(le_i16(&[0xff, 0xff][..]), Ok((&b""[..], -1)));
    assert_parse!(le_i16(&[0x00, 0x80][..]), Ok((&b""[..], -32_768_i16)));
  }

  #[test]
  fn le_u24_tests() {
    assert_parse!(le_u24(&[0x00, 0x00, 0x00][..]), Ok((&b""[..], 0)));
    assert_parse!(le_u24(&[0xFF, 0xFF, 0x00][..]), Ok((&b""[..], 65_535_u32)));
    assert_parse!(
      le_u24(&[0x56, 0x34, 0x12][..]),
      Ok((&b""[..], 1_193_046_u32))
    );
  }

  #[test]
  fn le_i24_tests() {
    assert_parse!(le_i24(&[0xFF, 0xFF, 0xFF][..]), Ok((&b""[..], -1_i32)));
    assert_parse!(le_i24(&[0x00, 0x00, 0xFF][..]), Ok((&b""[..], -65_536_i32)));
    assert_parse!(
      le_i24(&[0xAA, 0xCB, 0xED][..]),
      Ok((&b""[..], -1_193_046_i32))
    );
  }

  #[test]
  fn le_i32_tests() {
    assert_parse!(le_i32(&[0x00, 0x00, 0x00, 0x00][..]), Ok((&b""[..], 0)));
    assert_parse!(
      le_i32(&[0xff, 0xff, 0xff, 0x7f][..]),
      Ok((&b""[..], 2_147_483_647_i32))
    );
    assert_parse!(le_i32(&[0xff, 0xff, 0xff, 0xff][..]), Ok((&b""[..], -1)));
    assert_parse!(
      le_i32(&[0x00, 0x00, 0x00, 0x80][..]),
      Ok((&b""[..], -2_147_483_648_i32))
    );
  }

  #[test]
  fn le_i64_tests() {
    assert_parse!(
      le_i64(&[0x00, 0x00, 0x00, 0x00, 0x00, 0x00, 0x00, 0x00][..]),
      Ok((&b""[..], 0))
    );
    assert_parse!(
      le_i64(&[0xff, 0xff, 0xff, 0xff, 0xff, 0xff, 0xff, 0x7f][..]),
      Ok((&b""[..], 9_223_372_036_854_775_807_i64))
    );
    assert_parse!(
      le_i64(&[0xff, 0xff, 0xff, 0xff, 0xff, 0xff, 0xff, 0xff][..]),
      Ok((&b""[..], -1))
    );
    assert_parse!(
      le_i64(&[0x00, 0x00, 0x00, 0x00, 0x00, 0x00, 0x00, 0x80][..]),
      Ok((&b""[..], -9_223_372_036_854_775_808_i64))
    );
  }

  #[test]
  #[cfg(stable_i128)]
  fn le_i128_tests() {
    assert_parse!(
      le_i128(
        &[
          0x00, 0x00, 0x00, 0x00, 0x00, 0x00, 0x00, 0x00, 0x00, 0x00, 0x00, 0x00, 0x00, 0x00, 0x00,
          0x00
        ][..]
      ),
      Ok((&b""[..], 0))
    );
    assert_parse!(
      le_i128(
        &[
          0xff, 0xff, 0xff, 0xff, 0xff, 0xff, 0xff, 0xff, 0xff, 0xff, 0xff, 0xff, 0xff, 0xff, 0xff,
          0x7f
        ][..]
      ),
      Ok((
        &b""[..],
        170_141_183_460_469_231_731_687_303_715_884_105_727_i128
      ))
    );
    assert_parse!(
      le_i128(
        &[
          0xff, 0xff, 0xff, 0xff, 0xff, 0xff, 0xff, 0xff, 0xff, 0xff, 0xff, 0xff, 0xff, 0xff, 0xff,
          0xff
        ][..]
      ),
      Ok((&b""[..], -1))
    );
    assert_parse!(
      le_i128(
        &[
          0x00, 0x00, 0x00, 0x00, 0x00, 0x00, 0x00, 0x00, 0x00, 0x00, 0x00, 0x00, 0x00, 0x00, 0x00,
          0x80
        ][..]
      ),
      Ok((
        &b""[..],
        -170_141_183_460_469_231_731_687_303_715_884_105_728_i128
      ))
    );
  }

  #[test]
  fn be_f32_tests() {
    assert_parse!(be_f32(&[0x00, 0x00, 0x00, 0x00][..]), Ok((&b""[..], 0_f32)));
    assert_parse!(
      be_f32(&[0x4d, 0x31, 0x1f, 0xd8][..]),
      Ok((&b""[..], 185_728_392_f32))
    );
  }

  #[test]
  fn be_f64_tests() {
    assert_parse!(
      be_f64(&[0x00, 0x00, 0x00, 0x00, 0x00, 0x00, 0x00, 0x00][..]),
      Ok((&b""[..], 0_f64))
    );
    assert_parse!(
      be_f64(&[0x41, 0xa6, 0x23, 0xfb, 0x10, 0x00, 0x00, 0x00][..]),
      Ok((&b""[..], 185_728_392_f64))
    );
  }

  #[test]
  fn le_f32_tests() {
    assert_parse!(le_f32(&[0x00, 0x00, 0x00, 0x00][..]), Ok((&b""[..], 0_f32)));
    assert_parse!(
      le_f32(&[0xd8, 0x1f, 0x31, 0x4d][..]),
      Ok((&b""[..], 185_728_392_f32))
    );
  }

  #[test]
  fn le_f64_tests() {
    assert_parse!(
      le_f64(&[0x00, 0x00, 0x00, 0x00, 0x00, 0x00, 0x00, 0x00][..]),
      Ok((&b""[..], 0_f64))
    );
    assert_parse!(
      le_f64(&[0x00, 0x00, 0x00, 0x10, 0xfb, 0x23, 0xa6, 0x41][..]),
      Ok((&b""[..], 185_728_392_f64))
    );
  }

  #[test]
  fn hex_u32_tests() {
    assert_parse!(
      hex_u32(&b";"[..]),
      Err(Err::Error(error_position!(&b";"[..], ErrorKind::IsA)))
    );
    assert_parse!(hex_u32(&b"ff;"[..]), Ok((&b";"[..], 255)));
    assert_parse!(hex_u32(&b"1be2;"[..]), Ok((&b";"[..], 7138)));
    assert_parse!(hex_u32(&b"c5a31be2;"[..]), Ok((&b";"[..], 3_315_801_058)));
    assert_parse!(hex_u32(&b"C5A31be2;"[..]), Ok((&b";"[..], 3_315_801_058)));
    assert_parse!(hex_u32(&b"00c5a31be2;"[..]), Ok((&b"e2;"[..], 12_952_347)));
    assert_parse!(
      hex_u32(&b"c5a31be201;"[..]),
      Ok((&b"01;"[..], 3_315_801_058))
    );
    assert_parse!(hex_u32(&b"ffffffff;"[..]), Ok((&b";"[..], 4_294_967_295)));
    assert_parse!(hex_u32(&b"0x1be2;"[..]), Ok((&b"x1be2;"[..], 0)));
    assert_parse!(hex_u32(&b"12af"[..]), Ok((&b""[..], 0x12af)));
  }

  #[test]
  #[cfg(feature = "std")]
  fn float_test() {
    let mut test_cases = vec![
      "+3.14",
      "3.14",
      "-3.14",
      "0",
      "0.0",
      "1.",
      ".789",
      "-.5",
      "1e7",
      "-1E-7",
      ".3e-2",
      "1.e4",
      "1.2e4",
      "12.34",
      "-1.234E-12",
      "-1.234e-12",
    ];

    for test in test_cases.drain(..) {
      let expected32 = str::parse::<f32>(test).unwrap();
      let expected64 = str::parse::<f64>(test).unwrap();

      println!("now parsing: {} -> {}", test, expected32);

      let larger = format!("{}", test);
      assert_parse!(recognize_float(&larger[..]), Ok(("", test)));

      assert_parse!(float(larger.as_bytes()), Ok((&b""[..], expected32)));
      assert_parse!(float(&larger[..]), Ok(("", expected32)));

      assert_parse!(double(larger.as_bytes()), Ok((&b""[..], expected64)));
      assert_parse!(double(&larger[..]), Ok(("", expected64)));
    }

    let remaining_exponent = "-1.234E-";
    assert_parse!(
      recognize_float(remaining_exponent),
      Err(Err::Failure(("", ErrorKind::Digit)))
    );
  }
}<|MERGE_RESOLUTION|>--- conflicted
+++ resolved
@@ -699,7 +699,6 @@
   map!(input, le_u128, |x| x as i128)
 }
 
-<<<<<<< HEAD
 /// Recognizes an unsigned 1 byte integer
 ///
 /// Note that endianness does not apply to 1 byte numbers.
@@ -1079,10 +1078,7 @@
     }
 }
 
-/// Recognizes a big endian 4 bytes floating point number
-=======
 /// Recognizes a big endian 4 bytes floating point number.
->>>>>>> c79acf95
 ///
 /// *Complete version*: Returns an error if there is not enough input data.
 /// ```rust
@@ -1186,7 +1182,6 @@
   }
 }
 
-<<<<<<< HEAD
 /// Recognizes a 4 byte floating point number
 /// 
 /// If the parameter is `nom::Endianness::Big`, parse a big endian f32 float,
@@ -1253,10 +1248,7 @@
     }
 }
 
-/// Recognizes a hex-encoded integer
-=======
 /// Recognizes a hex-encoded integer.
->>>>>>> c79acf95
 ///
 /// *Complete version*: Will parse until the end of input if it has less than 8 bytes.
 /// ```rust
@@ -1489,7 +1481,6 @@
 
   #[test]
   fn i8_tests() {
-<<<<<<< HEAD
     assert_parse!(i8(&[0x00]), Ok((&b""[..], 0)));
     assert_parse!(i8(&[0x7f]), Ok((&b""[..], 127)));
     assert_parse!(i8(&[0xff]), Ok((&b""[..], -1)));
@@ -1516,58 +1507,24 @@
   fn be_u24_tests() {
     assert_parse!(be_u24(&[0x00, 0x00, 0x00]), Ok((&b""[..], 0)));
     assert_parse!(be_u24(&[0x00, 0xFF, 0xFF]), Ok((&b""[..], 65_535_u32)));
-    assert_parse!(be_u24(&[0x12, 0x34, 0x56]), Ok((&b""[..], 1_193_046_u32)));
+    assert_parse!(
+      be_u24(&[0x12, 0x34, 0x56][..]),
+      Ok((&b""[..], 1_193_046_u32))
+    );
   }
 
   #[test]
   fn be_i24_tests() {
     assert_parse!(be_i24(&[0xFF, 0xFF, 0xFF]), Ok((&b""[..], -1_i32)));
     assert_parse!(be_i24(&[0xFF, 0x00, 0x00]), Ok((&b""[..], -65_536_i32)));
-    assert_parse!(be_i24(&[0xED, 0xCB, 0xAA]), Ok((&b""[..], -1_193_046_i32)));
-  }
+    assert_parse!(
+      be_i24(&[0xED, 0xCB, 0xAA][..]),
+      Ok((&b""[..], -1_193_046_i32))
+    );  }
 
   #[test]
   fn be_i32_tests() {
     assert_parse!(be_i32(&[0x00, 0x00, 0x00, 0x00]), Ok((&b""[..], 0)));
-=======
-    assert_parse!(be_i8(&[0x00][..]), Ok((&b""[..], 0)));
-    assert_parse!(be_i8(&[0x7f][..]), Ok((&b""[..], 127)));
-    assert_parse!(be_i8(&[0xff][..]), Ok((&b""[..], -1)));
-    assert_parse!(be_i8(&[0x80][..]), Ok((&b""[..], -128)));
-  }
-
-  #[test]
-  fn i16_tests() {
-    assert_parse!(be_i16(&[0x00, 0x00][..]), Ok((&b""[..], 0)));
-    assert_parse!(be_i16(&[0x7f, 0xff][..]), Ok((&b""[..], 32_767_i16)));
-    assert_parse!(be_i16(&[0xff, 0xff][..]), Ok((&b""[..], -1)));
-    assert_parse!(be_i16(&[0x80, 0x00][..]), Ok((&b""[..], -32_768_i16)));
-  }
-
-  #[test]
-  fn u24_tests() {
-    assert_parse!(be_u24(&[0x00, 0x00, 0x00][..]), Ok((&b""[..], 0)));
-    assert_parse!(be_u24(&[0x00, 0xFF, 0xFF][..]), Ok((&b""[..], 65_535_u32)));
-    assert_parse!(
-      be_u24(&[0x12, 0x34, 0x56][..]),
-      Ok((&b""[..], 1_193_046_u32))
-    );
-  }
-
-  #[test]
-  fn i24_tests() {
-    assert_parse!(be_i24(&[0xFF, 0xFF, 0xFF][..]), Ok((&b""[..], -1_i32)));
-    assert_parse!(be_i24(&[0xFF, 0x00, 0x00][..]), Ok((&b""[..], -65_536_i32)));
-    assert_parse!(
-      be_i24(&[0xED, 0xCB, 0xAA][..]),
-      Ok((&b""[..], -1_193_046_i32))
-    );
-  }
-
-  #[test]
-  fn i32_tests() {
-    assert_parse!(be_i32(&[0x00, 0x00, 0x00, 0x00][..]), Ok((&b""[..], 0)));
->>>>>>> c79acf95
     assert_parse!(
       be_i32(&[0x7f, 0xff, 0xff, 0xff][..]),
       Ok((&b""[..], 2_147_483_647_i32))
