[package]

name = "nom"
version = "6.2.1"
authors = [ "contact@geoffroycouprie.com" ]
description = "A byte-oriented, zero-copy, parser combinators library"
license = "MIT"
repository = "https://github.com/Geal/nom"
readme = "README.md"
documentation = "https://docs.rs/nom"
keywords = ["parser", "parser-combinators", "parsing", "streaming", "bit"]
categories = ["parsing"]
edition = "2018"
autoexamples = false

include = [
  "CHANGELOG.md",
  "LICENSE",
  "README.md",
  ".gitignore",
  ".travis.yml",
  "Cargo.toml",
  "src/*.rs",
  "src/*/*.rs",
  "tests/*.rs",
  "doc/nom_recipes.md",
  "build.rs"
]

[features]
<<<<<<< HEAD
alloc = ["bitvec/alloc"]
std = ["alloc", "bitvec/std", "memchr/use_std"]
default = ["std", "bitvec", "lexical"]
=======
alloc = []
std = ["alloc", "memchr/use_std"]
bitvec-base = ["bitvec"]
bitvec-alloc = ["alloc", "bitvec/alloc", "funty"]
bitvec-std = ["bitvec/std", "std"]
default = ["std", "lexical"]
>>>>>>> 59fb86a8
regexp = ["regex"]
lexical = ["lexical-core"]
docsrs = []

[dependencies.bitvec]
version = ">= 0.22.3"
optional = true
default-features = false

[dependencies.regex]
version = "^1.0"
optional = true

[dependencies.lazy_static]
version = "^1.0"
optional = true

[dependencies.memchr]
version = "2.0"
default-features = false

[dependencies.lexical-core]
version = "^0.7.5"
optional = true

[dev-dependencies]
criterion = "0.3"
jemallocator = "^0.3"
doc-comment = "0.3"

[build-dependencies]
version_check = "0.9"

[package.metadata.docs.rs]
features = [ "alloc", "std", "regexp", "lexical", "docsrs"]
all-features = true

[profile.bench]
debug = true
lto = true
codegen-units = 1

[lib]
bench = false

[[test]]
name = "arithmetic"

[[test]]
name = "arithmetic_ast"
required-features = ["alloc"]

[[test]]
name = "blockbuf-arithmetic"

[[test]]
name = "css"

[[test]]
name = "custom_errors"

[[test]]
name = "float"

[[test]]
name = "inference"

[[test]]
name = "ini"
required-features = ["alloc"]

[[test]]
name = "ini_str"
required-features = ["alloc"]

[[test]]
name = "issues"
required-features = ["alloc"]

[[test]]
name = "json"

[[test]]
name = "mp4"
required-features = ["alloc"]

[[test]]
name = "multiline"
required-features = ["alloc"]

[[test]]
name = "named_args"

[[test]]
name = "overflow"

[[test]]
name = "reborrow_fold"

[[test]]
name = "test1"

[[test]]
name = "fnmut"
required-features = ["alloc"]

[[bench]]
name = "arithmetic"
path = "benches/arithmetic.rs"
harness = false

[[bench]]
name = "number"
path = "benches/number.rs"
harness = false

[[bench]]
name = "http"
path = "benches/http.rs"
harness = false

[[bench]]
name = "ini"
path = "benches/ini.rs"
harness = false

[[bench]]
name = "ini_complete"
path = "benches/ini_complete.rs"
harness = false

[[bench]]
name = "ini_str"
path = "benches/ini_str.rs"
harness = false

[[bench]]
name = "json"
path = "benches/json.rs"
harness = false

[[example]]
name = "json"
required-features = ["alloc"]
path = "examples/json.rs"

#[[example]]
#name = "iterator"

[[example]]
name = "s_expression"
path = "examples/s_expression.rs"
required-features = ["alloc"]

[[example]]
name = "string"
required-features = ["alloc"]
path = "examples/string.rs"

[badges]
travis-ci = { repository = "Geal/nom" }
coveralls = { repository = "Geal/nom", branch = "master", service = "github" }
maintenance = { status = "actively-developed" }<|MERGE_RESOLUTION|>--- conflicted
+++ resolved
@@ -28,18 +28,12 @@
 ]
 
 [features]
-<<<<<<< HEAD
-alloc = ["bitvec/alloc"]
-std = ["alloc", "bitvec/std", "memchr/use_std"]
-default = ["std", "bitvec", "lexical"]
-=======
 alloc = []
 std = ["alloc", "memchr/use_std"]
 bitvec-base = ["bitvec"]
-bitvec-alloc = ["alloc", "bitvec/alloc", "funty"]
+bitvec-alloc = ["alloc", "bitvec/alloc"]
 bitvec-std = ["bitvec/std", "std"]
 default = ["std", "lexical"]
->>>>>>> 59fb86a8
 regexp = ["regex"]
 lexical = ["lexical-core"]
 docsrs = []
