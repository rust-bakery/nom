--- conflicted
+++ resolved
@@ -10,13 +10,8 @@
   character::complete::{alpha1, char, digit1, multispace0, multispace1, one_of},
   combinator::{cut, map, map_res, opt},
   error::{context, VerboseError},
-<<<<<<< HEAD
   multi::many,
-  sequence::{delimited, preceded, terminated, tuple},
-=======
-  multi::many0,
   sequence::{delimited, preceded, terminated},
->>>>>>> c3e945a8
   IResult, Parser,
 };
 
@@ -178,13 +173,8 @@
 /// We can sequence parsers together by grouping them in a tuple, forming a new
 /// parser returning a tuple containing the result of each parser in the same order,
 /// and then map over it to transform the output into an `Expr::Application`
-<<<<<<< HEAD
-fn parse_application<'a>(i: &'a str) -> IResult<&'a str, Expr, VerboseError<&'a str>> {
-  let application_inner = map(tuple((parse_expr, many(0.., parse_expr))), |(head, tail)| {
-=======
 fn parse_application(i: &str) -> IResult<&str, Expr, VerboseError<&str>> {
-  let application_inner = map((parse_expr, many0(parse_expr)), |(head, tail)| {
->>>>>>> c3e945a8
+  let application_inner = map((parse_expr, many(0.., parse_expr)), |(head, tail)| {
     Expr::Application(Box::new(head), tail)
   });
   // finally, we wrap it in an s-expression
@@ -234,13 +224,11 @@
   // we find the `'` (quote) character, use cut to say that we're unambiguously
   // looking for an s-expression of 0 or more expressions, and then parse them
   map(
-<<<<<<< HEAD
-    context("quote", preceded(tag("'"), cut(s_exp(many(0.., parse_expr))))),
-    |exprs| Expr::Quote(exprs),
-=======
-    context("quote", preceded(tag("'"), cut(s_exp(many0(parse_expr))))),
+    context(
+      "quote",
+      preceded(tag("'"), cut(s_exp(many(0.., parse_expr)))),
+    ),
     Expr::Quote,
->>>>>>> c3e945a8
   )(i)
 }
 
